--- conflicted
+++ resolved
@@ -247,18 +247,6 @@
         self.assertIsNotNone(str(self.pd))
 
     def test_get_e_above_hull(self):
-<<<<<<< HEAD
-        for entry in self.pd.stable_entries:
-            decomp, e_hull = self.pd.get_decomp_and_e_above_hull(entry)
-            self.assertLess(
-                e_hull,
-                1e-11,
-                "Stable entries should have e above hull of zero!",
-            )
-            self.assertEqual(decomp[entry], 1, "Decomposition of stable entry should be itself.")
-
-=======
->>>>>>> c5d8ce5e
         for entry in self.pd.all_entries:
             for entry in self.pd.stable_entries:
                 decomp, e_hull = self.pd.get_decomp_and_e_above_hull(entry)
