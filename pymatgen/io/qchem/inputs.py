# Copyright (c) Pymatgen Development Team.
# Distributed under the terms of the MIT License.

"""
Classes for reading/manipulating/writing QChem input files.
"""

from __future__ import annotations

import logging
from pathlib import Path
from typing import Literal

from monty.io import zopen

from pymatgen.core import Molecule
from pymatgen.io.core import InputFile

from .utils import lower_and_check_unique, read_pattern, read_table_pattern

__author__ = "Brandon Wood, Samuel Blau, Shyam Dwaraknath, Julian Self, Evan Spotte-Smith"
__copyright__ = "Copyright 2018, The Materials Project"
__version__ = "0.1"
__email__ = "b.wood@berkeley.edu"
__credits__ = "Xiaohui Qu"

logger = logging.getLogger(__name__)


class QCInput(InputFile):
    """
    An object representing a QChem input file. QCInput attributes represent different sections of a QChem input file.
    To add a new section one needs to modify __init__, __str__, from_sting and add staticmethods
    to read and write the new section i.e. section_template and read_section. By design, there is very little (or no)
    checking that input parameters conform to the appropriate QChem format, this responsible lands on the user or a
    separate error handling software.
    """

    def __init__(
        self,
        molecule: Molecule | Literal["read"],
        rem: dict,
        opt: dict[str, list] | None = None,
        pcm: dict | None = None,
        solvent: dict | None = None,
        smx: dict | None = None,
        scan: dict[str, list] | None = None,
        van_der_waals: dict[str, float] | None = None,
        vdw_mode: str = "atomic",
<<<<<<< HEAD
        plots: Optional[Dict] = None,
        nbo: Optional[Dict] = None,
        svp: Optional[Dict] = None,
        pcm_nonels: Optional[Dict] = None,
=======
        plots: dict | None = None,
        nbo: dict | None = None,
        geom_opt: dict | None = None,
>>>>>>> 3abd0207
    ):
        """
        Args:
            molecule (pymatgen Molecule object or "read"):
                Input molecule. molecule can be set as either a pymatgen Molecule object or as the str "read".
                "read" can be used in multi_job QChem input files where the molecule is read in from the
                previous calculation.
            rem (dict):
                A dictionary of all the input parameters for the rem section of QChem input file.
                Ex. rem = {'method': 'rimp2', 'basis': '6-31*G++' ... }
            opt (dict of lists):
                A dictionary of opt sections, where each opt section is a key and the corresponding
                values are a list of strings. Strings must be formatted as instructed by the QChem manual.
                The different opt sections are: CONSTRAINT, FIXED, DUMMY, and CONNECT
                Ex. opt = {"CONSTRAINT": ["tors 2 3 4 5 25.0", "tors 2 5 7 9 80.0"], "FIXED": ["2 XY"]}
            pcm (dict):
                A dictionary of the PCM section, defining behavior for use of the polarizable continuum model.
                Ex: pcm = {"theory": "cpcm", "hpoints": 194}
            solvent (dict):
                A dictionary defining the solvent parameters used with PCM.
                Ex: solvent = {"dielectric": 78.39, "temperature": 298.15}
            smx (dict):
                A dictionary defining solvent parameters used with the SMD method, a solvent method that adds
                short-range terms to PCM.
                Ex: smx = {"solvent": "water"}
            scan (dict of lists):
                A dictionary of scan variables. Because two constraints of the same type are allowed (for instance, two
                torsions or two bond stretches), each TYPE of variable (stre, bend, tors) should be its own key in the
                dict, rather than each variable. Note that the total number of variable (sum of lengths of all lists)
                CANNOT be
                more than two.
                Ex. scan = {"stre": ["3 6 1.5 1.9 0.1"], "tors": ["1 2 3 4 -180 180 15"]}
            van_der_waals (dict):
                A dictionary of custom van der Waals radii to be used when constructing cavities for the PCM
                model or when computing, e.g. Mulliken charges. They keys are strs whose meaning depends on
                the value of vdw_mode, and the values are the custom radii in angstroms.
            vdw_mode (str): Method of specifying custom van der Waals radii - 'atomic' or 'sequential'.
                In 'atomic' mode (default), dict keys represent the atomic number associated with each
                radius (e.g., 12 = carbon). In 'sequential' mode, dict keys represent the sequential
                position of a single specific atom in the input structure.
            plots (dict):
                    A dictionary of all the input parameters for the plots section of QChem input file.
            nbo (dict):
                    A dictionary of all the input parameters for the nbo section of QChem input file.
<<<<<<< HEAD
            svp (dict):
                A dictionary of all the input parameters for the svp section of QChem input file. This section
                is required to use the SS(V)PE and CMIRS solvation models. Note that for the CMIRS model, the
                RHOISO value must be coordinated with the solvent parameters specified in the $pcm_nonels section.
                svp parameters should be passed as a FORTRAN namelist with all variables on a single line, e.g.
                svp={"svp": "RHOISO=0.001, DIELST=78.39, NPTLEB=110"}
            pcm_nonels (dict):
                A dictionary of all the input parameters for the pcm_nonels section of QChem input file. This
                section is required to use the CMIRS implicit solvent model. For example, this input is valid
                for water when RHOISO is set to 0.001 in the $svp section (see Q-Chem manual):
                pcm_nonels = {"A": -0.006736,
                              "B": 0.032698,
                              "C": -1249.6,
                              "D": -21.405,
                              "gamma": 3.7
                              "solvrho": 0.05,
                              }
=======
            geom_opt (dict):
                    A dictionary of input parameters for the geom_opt section of the QChem input file.
                    This section is required when using the new libopt3 geometry optimizer.

>>>>>>> 3abd0207
        """
        self.molecule = molecule
        self.rem = lower_and_check_unique(rem)
        self.opt = opt
        self.pcm = lower_and_check_unique(pcm)
        self.solvent = lower_and_check_unique(solvent)
        self.smx = lower_and_check_unique(smx)
        self.scan = lower_and_check_unique(scan)
        self.van_der_waals = lower_and_check_unique(van_der_waals)
        self.vdw_mode = vdw_mode
        self.plots = lower_and_check_unique(plots)
        self.nbo = lower_and_check_unique(nbo)
<<<<<<< HEAD
        self.svp = lower_and_check_unique(svp)
        self.pcm_nonels = lower_and_check_unique(pcm_nonels)
=======
        self.geom_opt = lower_and_check_unique(geom_opt)
>>>>>>> 3abd0207

        # Make sure rem is valid:
        #   - Has a basis
        #   - Has a method or DFT exchange functional
        #   - Has a valid job_type or jobtype

        valid_job_types = [
            "opt",
            "optimization",
            "sp",
            "freq",
            "frequency",
            "force",
            "nmr",
            "ts",
            "pes_scan",
        ]

        if "basis" not in self.rem:
            raise ValueError("The rem dictionary must contain a 'basis' entry")
        if "method" not in self.rem:
            if "exchange" not in self.rem:
                raise ValueError("The rem dictionary must contain either a 'method' entry or an 'exchange' entry")
        if "job_type" not in self.rem:
            raise ValueError("The rem dictionary must contain a 'job_type' entry")
        if self.rem.get("job_type").lower() not in valid_job_types:
            raise ValueError("The rem dictionary must contain a valid 'job_type' entry")

        # Still to do:
        #   - Check that the method or functional is valid
        #   - Check that basis is valid
        #   - Check that basis is defined for all species in the molecule
        #   - Validity checks specific to job type?
        #   - Check OPT and PCM sections?

    def get_string(self):
        """
        Return a string representation of an entire input file.
        """
        return str(self)

    def __str__(self):
        combined_list = []
        # molecule section
        combined_list.append(self.molecule_template(self.molecule))
        combined_list.append("")
        # rem section
        combined_list.append(self.rem_template(self.rem))
        combined_list.append("")
        # opt section
        if self.opt:
            combined_list.append(self.opt_template(self.opt))
            combined_list.append("")
        # pcm section
        if self.pcm:
            combined_list.append(self.pcm_template(self.pcm))
            combined_list.append("")
        # solvent section
        if self.solvent:
            combined_list.append(self.solvent_template(self.solvent))
            combined_list.append("")
        if self.smx:
            combined_list.append(self.smx_template(self.smx))
            combined_list.append("")
        # section for pes_scan
        if self.scan:
            combined_list.append(self.scan_template(self.scan))
            combined_list.append("")
        # section for van_der_waals radii
        if self.van_der_waals:
            combined_list.append(self.van_der_waals_template(self.van_der_waals, self.vdw_mode))
            combined_list.append("")
        # plots section
        if self.plots:
            combined_list.append(self.plots_template(self.plots))
            combined_list.append("")
        # nbo section
        if self.nbo is not None:
            combined_list.append(self.nbo_template(self.nbo))
            combined_list.append("")
<<<<<<< HEAD
        # svp section
        if self.svp:
            combined_list.append(self.svp_template(self.svp))
            combined_list.append("")
        # pcm_nonels section
        if self.pcm_nonels:
            combined_list.append(self.pcm_nonels_template(self.pcm_nonels))
=======
        # geom_opt section
        if self.geom_opt is not None:
            combined_list.append(self.geom_opt_template(self.geom_opt))
>>>>>>> 3abd0207
            combined_list.append("")
        return "\n".join(combined_list)

    @staticmethod
    def multi_job_string(job_list: list[QCInput]) -> str:
        """
        Args:
            job_list (): List of jobs

        Returns:
            (str) String representation of multi job input file.
        """
        multi_job_string = ""
        for i, job_i in enumerate(job_list):
            if i < len(job_list) - 1:
                multi_job_string += str(job_i) + "\n@@@\n\n"
            else:
                multi_job_string += str(job_i)
        return multi_job_string

    @classmethod
    def from_string(cls, string: str) -> QCInput:
        """
        Read QcInput from string.

        Args:
            string (str): String input.

        Returns:
            QcInput
        """
        sections = cls.find_sections(string)
        molecule = cls.read_molecule(string)
        rem = cls.read_rem(string)
        # only molecule and rem are necessary everything else is checked
        opt = None
        pcm = None
        solvent = None
        smx = None
        scan = None
        vdw = None
        vdw_mode = "atomic"
        plots = None
        nbo = None
<<<<<<< HEAD
        svp = None
        pcm_nonels = None
=======
        geom_opt = None
>>>>>>> 3abd0207
        if "opt" in sections:
            opt = cls.read_opt(string)
        if "pcm" in sections:
            pcm = cls.read_pcm(string)
        if "solvent" in sections:
            solvent = cls.read_solvent(string)
        if "smx" in sections:
            smx = cls.read_smx(string)
        if "scan" in sections:
            scan = cls.read_scan(string)
        if "van_der_waals" in sections:
            vdw_mode, vdw = cls.read_vdw(string)
        if "plots" in sections:
            plots = cls.read_plots(string)
        if "nbo" in sections:
            nbo = cls.read_nbo(string)
<<<<<<< HEAD
        if "svp" in sections:
            svp = cls.read_svp(string)
        if "pcm_nonels" in sections:
            pcm_nonels = cls.read_pcm_nonels(string)
=======
        if "geom_opt" in sections:
            geom_opt = cls.read_geom_opt(string)
>>>>>>> 3abd0207
        return cls(
            molecule,
            rem,
            opt=opt,
            solvent=solvent,
            pcm=pcm,
            smx=smx,
            scan=scan,
            van_der_waals=vdw,
            vdw_mode=vdw_mode,
            plots=plots,
            nbo=nbo,
<<<<<<< HEAD
            svp=svp,
            pcm_nonels=pcm_nonels,
=======
            geom_opt=geom_opt,
>>>>>>> 3abd0207
        )

    @staticmethod
    def write_multi_job_file(job_list: list[QCInput], filename: str):
        """
        Write a multijob file.

        Args:
            job_list (): List of jobs.
            filename (): Filename
        """
        with zopen(filename, "wt") as f:
            f.write(QCInput.multi_job_string(job_list))

    @staticmethod
    def from_file(filename: str | Path) -> QCInput:
        """
        Create QcInput from file.
        Args:
            filename (str): Filename

        Returns:
            QcInput
        """
        with zopen(filename, "rt") as f:
            return QCInput.from_string(f.read())

    @classmethod
    def from_multi_jobs_file(cls, filename: str) -> list[QCInput]:
        """
        Create list of QcInput from a file.
        Args:
            filename (str): Filename

        Returns:
            List of QCInput objects
        """
        with zopen(filename, "rt") as f:
            # the delimiter between QChem jobs is @@@
            multi_job_strings = f.read().split("@@@")
            # list of individual QChem jobs
            input_list = [cls.from_string(i) for i in multi_job_strings]
            return input_list

    @staticmethod
    def molecule_template(molecule: Molecule | Literal["read"]) -> str:
        """
        Args:
            molecule (Molecule): molecule

        Returns:
            (str) Molecule template.
        """
        # todo: add ghost atoms
        mol_list = []
        mol_list.append("$molecule")
        if isinstance(molecule, str):
            if molecule == "read":
                mol_list.append(" read")
            else:
                raise ValueError('The only acceptable text value for molecule is "read"')
        else:
            mol_list.append(f" {int(molecule.charge)} {molecule.spin_multiplicity}")
            for site in molecule.sites:
                mol_list.append(f" {site.species_string}     {site.x: .10f}     {site.y: .10f}     {site.z: .10f}")
        mol_list.append("$end")
        return "\n".join(mol_list)

    @staticmethod
    def rem_template(rem: dict) -> str:
        """
        Args:
            rem ():

        Returns:
            (str)
        """
        rem_list = []
        rem_list.append("$rem")
        for key, value in rem.items():
            rem_list.append(f"   {key} = {value}")
        rem_list.append("$end")
        return "\n".join(rem_list)

    @staticmethod
    def opt_template(opt: dict[str, list]) -> str:
        """
        Optimization template.

        Args:
            opt ():

        Returns:
            (str)
        """
        opt_list = []
        opt_list.append("$opt")
        # loops over all opt sections
        for key, value in opt.items():
            opt_list.append(f"{key}")
            # loops over all values within the section
            for i in value:
                opt_list.append(f"   {i}")
            opt_list.append(f"END{key}")
            opt_list.append("")
        # this deletes the empty space after the last section
        del opt_list[-1]
        opt_list.append("$end")
        return "\n".join(opt_list)

    @staticmethod
    def pcm_template(pcm: dict) -> str:
        """
        Pcm run template.

        Args:
            pcm ():

        Returns:
            (str)
        """
        pcm_list = []
        pcm_list.append("$pcm")
        for key, value in pcm.items():
            pcm_list.append(f"   {key} {value}")
        pcm_list.append("$end")
        return "\n".join(pcm_list)

    @staticmethod
    def solvent_template(solvent: dict) -> str:
        """
        Solvent template.

        Args:
            solvent ():

        Returns:
            (str)
        """
        solvent_list = []
        solvent_list.append("$solvent")
        for key, value in solvent.items():
            solvent_list.append(f"   {key} {value}")
        solvent_list.append("$end")
        return "\n".join(solvent_list)

    @staticmethod
    def smx_template(smx: dict) -> str:
        """
        Args:
            smx ():

        Returns:
            (str)
        """
        smx_list = []
        smx_list.append("$smx")
        for key, value in smx.items():
            if value == "tetrahydrofuran":
<<<<<<< HEAD
                smx_list.append("   {key} {value}".format(key=key, value="thf"))
            # Q-Chem bug, see https://talk.q-chem.com/t/smd-unrecognized-solvent/204
            elif value == "dimthyl sulfoxide":
                smx_list.append("   {key} {value}".format(key=key, value="dmso"))
=======
                smx_list.append(f"   {key} thf")
>>>>>>> 3abd0207
            else:
                smx_list.append(f"   {key} {value}")
        smx_list.append("$end")
        return "\n".join(smx_list)

    @staticmethod
    def scan_template(scan: dict[str, list]) -> str:
        """
        Args:
            scan (dict): Dictionary with scan section information.
                Ex: {"stre": ["3 6 1.5 1.9 0.1"], "tors": ["1 2 3 4 -180 180 15"]}

        Returns:
            String representing Q-Chem input format for scan section
        """
        scan_list = []
        scan_list.append("$scan")
        total_vars = sum(len(v) for v in scan.values())
        if total_vars > 2:
            raise ValueError("Q-Chem only supports PES_SCAN with two or less variables.")
        for var_type, variables in scan.items():
            if variables not in [None, []]:
                for var in variables:
                    scan_list.append(f"   {var_type} {var}")
        scan_list.append("$end")
        return "\n".join(scan_list)

    @staticmethod
    def van_der_waals_template(radii: dict[str, float], mode: str = "atomic") -> str:
        """
        Args:
            radii (dict): Dictionary with custom van der Waals radii, in
                Angstroms, keyed by either atomic number or sequential
                atom number (see 'mode' kwarg).
                Ex: {1: 1.20, 12: 1.70}
            mode: 'atomic' or 'sequential'. In 'atomic' mode (default), dict keys
                represent the atomic number associated with each radius (e.g., '12' = carbon).
                In 'sequential' mode, dict keys represent the sequential position of
                a single specific atom in the input structure.
                **NOTE: keys must be given as strings even though they are numbers!**

        Returns:
            String representing Q-Chem input format for van_der_waals section
        """
        vdw_list = []
        vdw_list.append("$van_der_waals")
        if mode == "atomic":
            vdw_list.append("1")
        elif mode == "sequential":
            vdw_list.append("2")
        else:
            raise ValueError(f"Invalid value {mode} given for 'mode' kwarg.")

        for num, radius in radii.items():
            vdw_list.append(f"   {num} {radius}")
        vdw_list.append("$end")
        return "\n".join(vdw_list)

    @staticmethod
    def plots_template(plots: dict) -> str:
        """
        Args:
            plots ():

        Returns:
            (str)
        """
        plots_list = []
        plots_list.append("$plots")
        for key, value in plots.items():
            plots_list.append(f"   {key} {value}")
        plots_list.append("$end")
        return "\n".join(plots_list)

    @staticmethod
    def nbo_template(nbo: dict) -> str:
        """
        Args:
            nbo ():

        Returns:
            (str)
        """
        nbo_list = []
        nbo_list.append("$nbo")
        for key, value in nbo.items():
            nbo_list.append(f"   {key} = {value}")
        nbo_list.append("$end")
        return "\n".join(nbo_list)

    @staticmethod
<<<<<<< HEAD
    def svp_template(svp: Dict) -> str:
        """
        Args:
            svp ():
=======
    def geom_opt_template(geom_opt: dict) -> str:
        """
        Args:
            geom_opt ():
>>>>>>> 3abd0207

        Returns:
            (str)
        """
<<<<<<< HEAD
        svp_list = []
        svp_list.append("$svp")
        for key, value in svp.items():
            svp_list.append("{value}".format(value=value))
        svp_list.append("$end")
        return "\n".join(svp_list)

    @staticmethod
    def pcm_nonels_template(pcm_nonels: Dict) -> str:
        """
        Pcm run template.

        Args:
            pcm ():

        Returns:
            (str)
        """
        pcm_nonels_list = []
        pcm_nonels_list.append("$pcm_nonels")
        for key, value in pcm_nonels.items():
            # if the value is None, don't write it to output
            if value:
                pcm_nonels_list.append("   {key} {value}".format(key=key, value=value))
        pcm_nonels_list.append("$end")
        return "\n".join(pcm_nonels_list)

    @staticmethod
    def find_sections(string: str) -> List:
=======
        geom_opt_list = []
        geom_opt_list.append("$geom_opt")
        for key, value in geom_opt.items():
            geom_opt_list.append(f"   {key} = {value}")
        geom_opt_list.append("$end")
        return "\n".join(geom_opt_list)

    @staticmethod
    def find_sections(string: str) -> list:
>>>>>>> 3abd0207
        """
        Find sections in the string.

        Args:
            string (str): String

        Returns:
            List of sections.
        """
        patterns = {"sections": r"^\s*?\$([a-z_]+)", "multiple_jobs": r"(@@@)"}
        matches = read_pattern(string, patterns)
        # list of the sections present
        sections = [val[0] for val in matches["sections"]]
        # remove end from sections
        sections = [sec for sec in sections if sec != "end"]
        # this error should be replaced by a multi job read function when it is added
        if "multiple_jobs" in matches:
            raise ValueError("Output file contains multiple qchem jobs please parse separately")
        if "molecule" not in sections:
            raise ValueError("Output file does not contain a molecule section")
        if "rem" not in sections:
            raise ValueError("Output file does not contain a rem section")
        return sections

    @staticmethod
    def read_molecule(string: str) -> Molecule | Literal["read"]:
        """
        Read molecule from string.

        Args:
            string (str): String

        Returns:
            Molecule
        """
        charge = None
        spin_mult = None
        patterns = {
            "read": r"^\s*\$molecule\n\s*(read)",
            "charge": r"^\s*\$molecule\n\s*((?:\-)*\d+)\s+\d",
            "spin_mult": r"^\s*\$molecule\n\s(?:\-)*\d+\s*(\d)",
        }
        matches = read_pattern(string, patterns)
        if "read" in matches:
            return "read"
        if "charge" in matches:
            charge = float(matches["charge"][0][0])
        if "spin_mult" in matches:
            spin_mult = int(matches["spin_mult"][0][0])
        header = r"^\s*\$molecule\n\s*(?:\-)*\d+\s*\d"
        row = r"\s*((?i)[a-z]+)\s+([\d\-\.]+)\s+([\d\-\.]+)\s+([\d\-\.]+)"
        footer = r"^\$end"
        mol_table = read_table_pattern(string, header_pattern=header, row_pattern=row, footer_pattern=footer)
        species = [val[0] for val in mol_table[0]]
        coords = [[float(val[1]), float(val[2]), float(val[3])] for val in mol_table[0]]
        if charge is None:
            mol = Molecule(species=species, coords=coords)
        else:
            mol = Molecule(species=species, coords=coords, charge=charge, spin_multiplicity=spin_mult)
        return mol

    @staticmethod
    def read_rem(string: str) -> dict:
        """
        Parse rem from string.

        Args:
            string (str): String

        Returns:
            (dict) rem
        """
        header = r"^\s*\$rem"
        row = r"\s*([a-zA-Z\_\d]+)\s*=?\s*(\S+)"
        footer = r"^\s*\$end"
        rem_table = read_table_pattern(string, header_pattern=header, row_pattern=row, footer_pattern=footer)
        return dict(rem_table[0])

    @staticmethod
    def read_opt(string: str) -> dict[str, list]:
        """
        Read opt section from string.

        Args:
            string (str): String

        Returns:
            (dict) Opt section
        """
        patterns = {
            "CONSTRAINT": r"^\s*CONSTRAINT",
            "FIXED": r"^\s*FIXED",
            "DUMMY": r"^\s*DUMMY",
            "CONNECT": r"^\s*CONNECT",
        }
        opt_matches = read_pattern(string, patterns)
        opt_sections = list(opt_matches)
        opt = {}
        if "CONSTRAINT" in opt_sections:
            c_header = r"^\s*CONSTRAINT\n"
            c_row = r"(\w.*)\n"
            c_footer = r"^\s*ENDCONSTRAINT\n"
            c_table = read_table_pattern(string, header_pattern=c_header, row_pattern=c_row, footer_pattern=c_footer)
            opt["CONSTRAINT"] = [val[0] for val in c_table[0]]
        if "FIXED" in opt_sections:
            f_header = r"^\s*FIXED\n"
            f_row = r"(\w.*)\n"
            f_footer = r"^\s*ENDFIXED\n"
            f_table = read_table_pattern(
                string,
                header_pattern=f_header,
                row_pattern=f_row,
                footer_pattern=f_footer,
            )
            opt["FIXED"] = [val[0] for val in f_table[0]]
        if "DUMMY" in opt_sections:
            d_header = r"^\s*DUMMY\n"
            d_row = r"(\w.*)\n"
            d_footer = r"^\s*ENDDUMMY\n"
            d_table = read_table_pattern(
                string,
                header_pattern=d_header,
                row_pattern=d_row,
                footer_pattern=d_footer,
            )
            opt["DUMMY"] = [val[0] for val in d_table[0]]
        if "CONNECT" in opt_sections:
            cc_header = r"^\s*CONNECT\n"
            cc_row = r"(\w.*)\n"
            cc_footer = r"^\s*ENDCONNECT\n"
            cc_table = read_table_pattern(
                string,
                header_pattern=cc_header,
                row_pattern=cc_row,
                footer_pattern=cc_footer,
            )
            opt["CONNECT"] = [val[0] for val in cc_table[0]]
        return opt

    @staticmethod
    def read_pcm(string: str) -> dict:
        """
        Read pcm parameters from string.

        Args:
            string (str): String

        Returns:
            (dict) PCM parameters
        """
        header = r"^\s*\$pcm"
        row = r"\s*([a-zA-Z\_]+)\s+(\S+)"
        footer = r"^\s*\$end"
        pcm_table = read_table_pattern(string, header_pattern=header, row_pattern=row, footer_pattern=footer)
        if not pcm_table:
            print("No valid PCM inputs found. Note that there should be no '=' characters in PCM input lines.")
            return {}

        return dict(pcm_table[0])

    @staticmethod
    def read_vdw(string: str) -> tuple[str, dict]:
        """
        Read van der Waals parameters from string.

        Args:
            string (str): String

        Returns:
            (str, dict) vdW mode ('atomic' or 'sequential') and dict of van der Waals radii.
        """
        header = r"^\s*\$van_der_waals"
        row = r"[^\d]*(\d+).?(\d+.\d+)?.*"
        footer = r"^\s*\$end"
        vdw_table = read_table_pattern(string, header_pattern=header, row_pattern=row, footer_pattern=footer)
        if not vdw_table:
            print("No valid vdW inputs found. Note that there should be no '=' characters in vdW input lines.")
            return "", {}

        if vdw_table[0][0][0] == 2:
            mode = "sequential"
        else:
            mode = "atomic"

        return mode, dict(vdw_table[0][1:])

    @staticmethod
    def read_solvent(string: str) -> dict:
        """
        Read solvent parameters from string.

        Args:
            string (str): String

        Returns:
            (dict) Solvent parameters
        """
        header = r"^\s*\$solvent"
        row = r"\s*([a-zA-Z\_]+)\s+(\S+)"
        footer = r"^\s*\$end"
        solvent_table = read_table_pattern(string, header_pattern=header, row_pattern=row, footer_pattern=footer)
        if not solvent_table:
            print("No valid solvent inputs found. Note that there should be no '=' characters in solvent input lines.")
            return {}

        return dict(solvent_table[0])

    @staticmethod
    def read_smx(string: str) -> dict:
        """
        Read smx parameters from string.

        Args:
            string (str): String

        Returns:
            (dict) SMX parameters.
        """
        header = r"^\s*\$smx"
        row = r"\s*([a-zA-Z\_]+)\s+(\S+)"
        footer = r"^\s*\$end"
        smx_table = read_table_pattern(string, header_pattern=header, row_pattern=row, footer_pattern=footer)
        if not smx_table:
            print("No valid smx inputs found. Note that there should be no '=' characters in smx input lines.")
            return {}
        smx = {}
        for key, val in smx_table[0]:
            smx[key] = val
        if smx["solvent"] == "tetrahydrofuran":
            smx["solvent"] = "thf"
        # Q-Chem bug, see https://talk.q-chem.com/t/smd-unrecognized-solvent/204
        elif smx["solvent"] == "dimethyl sulfoxide":
            smx["solvent"] = "dmso"
        return smx

    @staticmethod
    def read_scan(string: str) -> dict[str, list]:
        """
        Read scan section from a string.

        Args:
            string: String to be parsed

        Returns:
            Dict representing Q-Chem scan section
        """
        header = r"^\s*\$scan"
        row = r"\s*(stre|bend|tors|STRE|BEND|TORS)\s+((?:[\-\.0-9]+\s*)+)"
        footer = r"^\s*\$end"
        scan_table = read_table_pattern(string, header_pattern=header, row_pattern=row, footer_pattern=footer)
        if scan_table == []:
            print("No valid scan inputs found. Note that there should be no '=' characters in scan input lines.")
            return {}

        stre = []
        bend = []
        tors = []
        for row in scan_table[0]:
            if row[0].lower() == "stre":
                stre.append(row[1].replace("\n", "").rstrip())
            elif row[0].lower() == "bend":
                bend.append(row[1].replace("\n", "").rstrip())
            elif row[0].lower() == "tors":
                tors.append(row[1].replace("\n", "").rstrip())

        if len(stre) + len(bend) + len(tors) > 2:
            raise ValueError("No more than two variables are allows in the scan section!")

        return {"stre": stre, "bend": bend, "tors": tors}

    @staticmethod
    def read_plots(string: str) -> dict:
        """
        Read plots parameters from string.

        Args:
            string (str): String

        Returns:
            (dict) plots parameters.
        """
        header = r"^\s*\$plots"
        row = r"\s*([a-zA-Z\_]+)\s+(\S+)"
        footer = r"^\s*\$end"
        plots_table = read_table_pattern(string, header_pattern=header, row_pattern=row, footer_pattern=footer)
        if plots_table == []:
            print("No valid plots inputs found. Note that there should be no '=' characters in plots input lines.")
            return {}
        plots = {}
        for key, val in plots_table[0]:
            plots[key] = val
        return plots

    @staticmethod
    def read_nbo(string: str) -> dict:
        """
        Read nbo parameters from string.

        Args:
            string (str): String

        Returns:
            (dict) nbo parameters.
        """
        header = r"^\s*\$nbo"
        row = r"\s*([a-zA-Z\_]+)\s*=?\s*(\S+)"
        footer = r"^\s*\$end"
        nbo_table = read_table_pattern(string, header_pattern=header, row_pattern=row, footer_pattern=footer)
        if nbo_table == []:
            print("No valid nbo inputs found.")
            return {}
        nbo = {}
        for key, val in nbo_table[0]:
            nbo[key] = val
        return nbo

    @staticmethod
<<<<<<< HEAD
    def read_svp(string: str) -> Dict:
        """
        Read svp parameters from string.
=======
    def read_geom_opt(string: str) -> dict:
        """
        Read geom_opt parameters from string.
>>>>>>> 3abd0207

        Args:
            string (str): String

        Returns:
<<<<<<< HEAD
            (dict) nbo parameters.
        """
        header = r"^\s*\$svp"
        row = r"(\w.*)\n"
        footer = r"^\s*\$end"
        svp_table = read_table_pattern(string, header_pattern=header, row_pattern=row, footer_pattern=footer)
        if svp_table == []:
            print("No valid svp inputs found.")
            return {}
        return {"svp": str(svp_table[0][0][0])}

    @staticmethod
    def read_pcm_nonels(string: str) -> Dict:
        """
        Read pcm_nonels parameters from string.

        Args:
            string (str): String

        Returns:
            (dict) PCM parameters
        """
        header = r"^\s*\$pcm_nonels"
        row = r"\s*([a-zA-Z\_]+)\s+(.+)"
        footer = r"^\s*\$end"
        pcm_nonels_table = read_table_pattern(string, header_pattern=header, row_pattern=row, footer_pattern=footer)
        if not pcm_nonels_table:
            print(
                "No valid $pcm_nonels inputs found. Note that there should be no '=' \
                 chracters in $pcm_nonels input lines."
            )
            return {}

        return dict(pcm_nonels_table[0])
=======
            (dict) geom_opt parameters.
        """
        header = r"^\s*\$geom_opt"
        row = r"\s*([a-zA-Z\_]+)\s*=?\s*(\S+)"
        footer = r"^\s*\$end"
        geom_opt_table = read_table_pattern(string, header_pattern=header, row_pattern=row, footer_pattern=footer)
        if geom_opt_table == []:
            print("No valid geom_opt inputs found.")
            return {}
        geom_opt = {}
        for key, val in geom_opt_table[0]:
            geom_opt[key] = val
        return geom_opt
>>>>>>> 3abd0207
<|MERGE_RESOLUTION|>--- conflicted
+++ resolved
@@ -47,16 +47,11 @@
         scan: dict[str, list] | None = None,
         van_der_waals: dict[str, float] | None = None,
         vdw_mode: str = "atomic",
-<<<<<<< HEAD
-        plots: Optional[Dict] = None,
-        nbo: Optional[Dict] = None,
-        svp: Optional[Dict] = None,
-        pcm_nonels: Optional[Dict] = None,
-=======
         plots: dict | None = None,
         nbo: dict | None = None,
         geom_opt: dict | None = None,
->>>>>>> 3abd0207
+        svp: dict | None = None,
+        pcm_nonels: dict | None = None,
     ):
         """
         Args:
@@ -101,7 +96,9 @@
                     A dictionary of all the input parameters for the plots section of QChem input file.
             nbo (dict):
                     A dictionary of all the input parameters for the nbo section of QChem input file.
-<<<<<<< HEAD
+            geom_opt (dict):
+                    A dictionary of input parameters for the geom_opt section of the QChem input file.
+                    This section is required when using the new libopt3 geometry optimizer.
             svp (dict):
                 A dictionary of all the input parameters for the svp section of QChem input file. This section
                 is required to use the SS(V)PE and CMIRS solvation models. Note that for the CMIRS model, the
@@ -119,12 +116,6 @@
                               "gamma": 3.7
                               "solvrho": 0.05,
                               }
-=======
-            geom_opt (dict):
-                    A dictionary of input parameters for the geom_opt section of the QChem input file.
-                    This section is required when using the new libopt3 geometry optimizer.
-
->>>>>>> 3abd0207
         """
         self.molecule = molecule
         self.rem = lower_and_check_unique(rem)
@@ -137,12 +128,9 @@
         self.vdw_mode = vdw_mode
         self.plots = lower_and_check_unique(plots)
         self.nbo = lower_and_check_unique(nbo)
-<<<<<<< HEAD
+        self.geom_opt = lower_and_check_unique(geom_opt)
         self.svp = lower_and_check_unique(svp)
         self.pcm_nonels = lower_and_check_unique(pcm_nonels)
-=======
-        self.geom_opt = lower_and_check_unique(geom_opt)
->>>>>>> 3abd0207
 
         # Make sure rem is valid:
         #   - Has a basis
@@ -223,7 +211,10 @@
         if self.nbo is not None:
             combined_list.append(self.nbo_template(self.nbo))
             combined_list.append("")
-<<<<<<< HEAD
+        # geom_opt section
+        if self.geom_opt is not None:
+            combined_list.append(self.geom_opt_template(self.geom_opt))
+            combined_list.append("")
         # svp section
         if self.svp:
             combined_list.append(self.svp_template(self.svp))
@@ -231,12 +222,6 @@
         # pcm_nonels section
         if self.pcm_nonels:
             combined_list.append(self.pcm_nonels_template(self.pcm_nonels))
-=======
-        # geom_opt section
-        if self.geom_opt is not None:
-            combined_list.append(self.geom_opt_template(self.geom_opt))
->>>>>>> 3abd0207
-            combined_list.append("")
         return "\n".join(combined_list)
 
     @staticmethod
@@ -280,12 +265,9 @@
         vdw_mode = "atomic"
         plots = None
         nbo = None
-<<<<<<< HEAD
+        geom_opt = None
         svp = None
         pcm_nonels = None
-=======
-        geom_opt = None
->>>>>>> 3abd0207
         if "opt" in sections:
             opt = cls.read_opt(string)
         if "pcm" in sections:
@@ -302,15 +284,12 @@
             plots = cls.read_plots(string)
         if "nbo" in sections:
             nbo = cls.read_nbo(string)
-<<<<<<< HEAD
+        if "geom_opt" in sections:
+            geom_opt = cls.read_geom_opt(string)
         if "svp" in sections:
             svp = cls.read_svp(string)
         if "pcm_nonels" in sections:
             pcm_nonels = cls.read_pcm_nonels(string)
-=======
-        if "geom_opt" in sections:
-            geom_opt = cls.read_geom_opt(string)
->>>>>>> 3abd0207
         return cls(
             molecule,
             rem,
@@ -323,12 +302,9 @@
             vdw_mode=vdw_mode,
             plots=plots,
             nbo=nbo,
-<<<<<<< HEAD
+            geom_opt=geom_opt,
             svp=svp,
             pcm_nonels=pcm_nonels,
-=======
-            geom_opt=geom_opt,
->>>>>>> 3abd0207
         )
 
     @staticmethod
@@ -488,14 +464,10 @@
         smx_list.append("$smx")
         for key, value in smx.items():
             if value == "tetrahydrofuran":
-<<<<<<< HEAD
-                smx_list.append("   {key} {value}".format(key=key, value="thf"))
+                smx_list.append(f"   {key} thf")
             # Q-Chem bug, see https://talk.q-chem.com/t/smd-unrecognized-solvent/204
             elif value == "dimthyl sulfoxide":
-                smx_list.append("   {key} {value}".format(key=key, value="dmso"))
-=======
-                smx_list.append(f"   {key} thf")
->>>>>>> 3abd0207
+                smx_list.append(f"   {key} dmso")
             else:
                 smx_list.append(f"   {key} {value}")
         smx_list.append("$end")
@@ -587,52 +559,27 @@
         return "\n".join(nbo_list)
 
     @staticmethod
-<<<<<<< HEAD
-    def svp_template(svp: Dict) -> str:
+    def svp_template(svp: dict) -> str:
         """
         Args:
             svp ():
-=======
-    def geom_opt_template(geom_opt: dict) -> str:
-        """
-        Args:
-            geom_opt ():
->>>>>>> 3abd0207
-
-        Returns:
-            (str)
-        """
-<<<<<<< HEAD
+        """
         svp_list = []
         svp_list.append("$svp")
-        for key, value in svp.items():
-            svp_list.append("{value}".format(value=value))
+        for _key, value in svp.items():
+            svp_list.append(f"{value}")
         svp_list.append("$end")
         return "\n".join(svp_list)
 
     @staticmethod
-    def pcm_nonels_template(pcm_nonels: Dict) -> str:
-        """
-        Pcm run template.
-
-        Args:
-            pcm ():
-
-        Returns:
-            (str)
-        """
-        pcm_nonels_list = []
-        pcm_nonels_list.append("$pcm_nonels")
-        for key, value in pcm_nonels.items():
-            # if the value is None, don't write it to output
-            if value:
-                pcm_nonels_list.append("   {key} {value}".format(key=key, value=value))
-        pcm_nonels_list.append("$end")
-        return "\n".join(pcm_nonels_list)
-
-    @staticmethod
-    def find_sections(string: str) -> List:
-=======
+    def geom_opt_template(geom_opt: dict) -> str:
+        """
+        Args:
+            geom_opt ():
+
+        Returns:
+            (dict) geom_opt parameters.
+        """
         geom_opt_list = []
         geom_opt_list.append("$geom_opt")
         for key, value in geom_opt.items():
@@ -641,8 +588,27 @@
         return "\n".join(geom_opt_list)
 
     @staticmethod
+    def pcm_nonels_template(pcm_nonels: dict) -> str:
+        """
+        Pcm run template.
+
+        Args:
+            pcm ():
+
+        Returns:
+            (str)
+        """
+        pcm_nonels_list = []
+        pcm_nonels_list.append("$pcm_nonels")
+        for key, value in pcm_nonels.items():
+            # if the value is None, don't write it to output
+            if value:
+                pcm_nonels_list.append(f"   {key} {value}")
+        pcm_nonels_list.append("$end")
+        return "\n".join(pcm_nonels_list)
+
+    @staticmethod
     def find_sections(string: str) -> list:
->>>>>>> 3abd0207
         """
         Find sections in the string.
 
@@ -960,57 +926,15 @@
         return nbo
 
     @staticmethod
-<<<<<<< HEAD
-    def read_svp(string: str) -> Dict:
-        """
-        Read svp parameters from string.
-=======
     def read_geom_opt(string: str) -> dict:
         """
         Read geom_opt parameters from string.
->>>>>>> 3abd0207
-
-        Args:
-            string (str): String
-
-        Returns:
-<<<<<<< HEAD
+
+        Args:
+            string (str): String
+
+        Returns:
             (dict) nbo parameters.
-        """
-        header = r"^\s*\$svp"
-        row = r"(\w.*)\n"
-        footer = r"^\s*\$end"
-        svp_table = read_table_pattern(string, header_pattern=header, row_pattern=row, footer_pattern=footer)
-        if svp_table == []:
-            print("No valid svp inputs found.")
-            return {}
-        return {"svp": str(svp_table[0][0][0])}
-
-    @staticmethod
-    def read_pcm_nonels(string: str) -> Dict:
-        """
-        Read pcm_nonels parameters from string.
-
-        Args:
-            string (str): String
-
-        Returns:
-            (dict) PCM parameters
-        """
-        header = r"^\s*\$pcm_nonels"
-        row = r"\s*([a-zA-Z\_]+)\s+(.+)"
-        footer = r"^\s*\$end"
-        pcm_nonels_table = read_table_pattern(string, header_pattern=header, row_pattern=row, footer_pattern=footer)
-        if not pcm_nonels_table:
-            print(
-                "No valid $pcm_nonels inputs found. Note that there should be no '=' \
-                 chracters in $pcm_nonels input lines."
-            )
-            return {}
-
-        return dict(pcm_nonels_table[0])
-=======
-            (dict) geom_opt parameters.
         """
         header = r"^\s*\$geom_opt"
         row = r"\s*([a-zA-Z\_]+)\s*=?\s*(\S+)"
@@ -1023,4 +947,41 @@
         for key, val in geom_opt_table[0]:
             geom_opt[key] = val
         return geom_opt
->>>>>>> 3abd0207
+
+    @staticmethod
+    def read_svp(string: str) -> dict:
+        """
+        Read svp parameters from string.
+        """
+        header = r"^\s*\$svp"
+        row = r"(\w.*)\n"
+        footer = r"^\s*\$end"
+        svp_table = read_table_pattern(string, header_pattern=header, row_pattern=row, footer_pattern=footer)
+        if svp_table == []:
+            print("No valid svp inputs found.")
+            return {}
+        return {"svp": str(svp_table[0][0][0])}
+
+    @staticmethod
+    def read_pcm_nonels(string: str) -> dict:
+        """
+        Read pcm_nonels parameters from string.
+
+        Args:
+            string (str): String
+
+        Returns:
+            (dict) PCM parameters
+        """
+        header = r"^\s*\$pcm_nonels"
+        row = r"\s*([a-zA-Z\_]+)\s+(.+)"
+        footer = r"^\s*\$end"
+        pcm_nonels_table = read_table_pattern(string, header_pattern=header, row_pattern=row, footer_pattern=footer)
+        if not pcm_nonels_table:
+            print(
+                "No valid $pcm_nonels inputs found. Note that there should be no '=' \
+                 chracters in $pcm_nonels input lines."
+            )
+            return {}
+
+        return dict(pcm_nonels_table[0])