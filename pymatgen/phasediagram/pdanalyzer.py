#!/usr/bin/env python

"""
This module provides classes for analyzing phase diagrams.
"""

from __future__ import division

__author__ = "Shyue Ping Ong"
__copyright__ = "Copyright 2011, The Materials Project"
__version__ = "1.1"
__maintainer__ = "Shyue Ping Ong"
__email__ = "shyuep@gmail.com"
__status__ = "Production"
__date__ = "May 16, 2012"

import numpy as np
import itertools
import collections

from pyhull.simplex import Simplex

from pymatgen.core.composition import Composition
from pymatgen.phasediagram.pdmaker import PhaseDiagram, \
    GrandPotentialPhaseDiagram, get_facets
from pymatgen.analysis.reaction_calculator import Reaction


class PDAnalyzer(object):
    """
    A class for performing analyses on Phase Diagrams.

    The algorithm is based on the work in the following papers:

    1. S. P. Ong, L. Wang, B. Kang, and G. Ceder, Li-Fe-P-O2 Phase Diagram from
       First Principles Calculations. Chem. Mater., 2008, 20(5), 1798-1807.
       doi:10.1021/cm702327g

    2. S. P. Ong, A. Jain, G. Hautier, B. Kang, G. Ceder, Thermal stabilities
       of delithiated olivine MPO4 (M=Fe, Mn) cathodes investigated using first
       principles calculations. Electrochem. Comm., 2010, 12(3), 427-430.
       doi:10.1016/j.elecom.2010.01.010
    """

    numerical_tol = 1e-8

    def __init__(self, pd):
        """
        Initializes analyzer with a PhaseDiagram.

        Args:
            pd: Phase Diagram to analyze.
        """
        self._pd = pd

    def _make_comp_matrix(self, complist):
        """
        Helper function to generates a normalized composition matrix from a
        list of compositions.
        """
        return np.array([[comp.get_atomic_fraction(el)
                          for el in self._pd.elements] for comp in complist])

    def _in_facet(self, facet, comp):
        """
        Checks if a composition is in a facet.

        Args:
            facet: facet to test.
            comp: Composition to test.
        """
        els = self._pd.elements
        dim = len(els)
        if dim > 1:
            coords = self._pd.qhull_data[facet, :-1]
            simplex = Simplex(coords)
            comp_point = [comp.get_atomic_fraction(e) for e in els[1:]]
            return simplex.in_simplex(comp_point, PDAnalyzer.numerical_tol)
        else:
            return True

    def _get_facets(self, comp):
        """
        Get the facets that a composition falls into.
        """
        return filter(lambda f: self._in_facet(f, comp), self._pd.facets)

    def _get_facet(self, comp):
        """
        Get any facet that a composition falls into.
        """
        for facet in self._pd.facets:
            if self._in_facet(facet, comp):
                return facet
        raise RuntimeError("No facet found for comp = {}".format(comp))

    def get_decomposition(self, comp):
        """
        Provides the decomposition at a particular composition

        Args:
            comp: A composition

        Returns:
            Decomposition as a dict of {Entry: amount}
        """
        facet = self._get_facet(comp)
        comp_list = [self._pd.qhull_entries[i].composition for i in facet]
        m = self._make_comp_matrix(comp_list)
        compm = self._make_comp_matrix([comp])
        decomp_amts = np.linalg.solve(m.T, compm.T)
        return {self._pd.qhull_entries[f]: amt[0]
                for f, amt in zip(facet, decomp_amts)
                if abs(amt[0]) > PDAnalyzer.numerical_tol}

    def get_decomp_and_e_above_hull(self, entry, allow_negative=False):
        """
        Provides the decomposition and energy above convex hull for an entry

        Args:
            entry: A PDEntry like object
            allow_negative: Whether to allow negative e_above_hulls. Used to
                calculate equilibrium reaction energies. Defaults to False.

        Returns:
            (decomp, energy above convex hull)  Stable entries should have
            energy above hull of 0. The decomposition is provided as a dict of
            {Entry: amount}.
        """
        if entry in self._pd.stable_entries:
            return {entry: 1}, 0

        # Hackish fix to deal with problem of -ve ehulls in very high
        # dimensional convex hulls (typically 8D and above).
        # TODO: find a better fix.
        for facet in self._get_facets(entry.composition):
            comp_list = [self._pd.qhull_entries[i].composition for i in facet]
            m = self._make_comp_matrix(comp_list)
            compm = self._make_comp_matrix([entry.composition])
            decomp_amts = np.linalg.solve(m.T, compm.T)[:,0]
            decomp = {self._pd.qhull_entries[facet[i]]: decomp_amts[i]
                      for i in xrange(len(decomp_amts))
                      if abs(decomp_amts[i]) > PDAnalyzer.numerical_tol}
            energies = [self._pd.qhull_entries[i].energy_per_atom for i in facet]
            ehull = entry.energy_per_atom - np.dot(decomp_amts, energies)
            if allow_negative or ehull >= -PDAnalyzer.numerical_tol:
                return decomp, ehull
        raise ValueError("No valid decomp found!")

    def get_e_above_hull(self, entry):
        """
        Provides the energy above convex hull for an entry

        Args:
            entry: A PDEntry like object

        Returns:
            Energy above convex hull of entry. Stable entries should have
            energy above hull of 0.
        """
        return self.get_decomp_and_e_above_hull(entry)[1]

    def get_equilibrium_reaction_energy(self, entry):
        """
        Provides the reaction energy of a stable entry from the neighboring
        equilibrium stable entries (also known as the inverse distance to
        hull).

        Args:
            entry: A PDEntry like object

        Returns:
            Equilibrium reaction energy of entry. Stable entries should have
            equilibrium reaction energy <= 0.
        """
        if entry not in self._pd.stable_entries:
            raise ValueError("Equilibrium reaction energy is available only "
                             "for stable entries.")
        if entry.is_element:
            return 0
        entries = [e for e in self._pd.stable_entries if e != entry]
        modpd = PhaseDiagram(entries, self._pd.elements)
        analyzer = PDAnalyzer(modpd)
        return analyzer.get_decomp_and_e_above_hull(entry,
                                                    allow_negative=True)[1]

    def get_facet_chempots(self, facet):
        """
        Calculates the chemical potentials for each element within a facet.

        Args:
            facet: Facet of the phase diagram.

        Returns:
            { element: chempot } for all elements in the phase diagram.
        """
        complist = [self._pd.qhull_entries[i].composition for i in facet]
        energylist = [self._pd.qhull_entries[i].energy_per_atom for i in facet]
        m = self._make_comp_matrix(complist)
        chempots = np.linalg.solve(m, energylist)
        return dict(zip(self._pd.elements, chempots))

    def get_composition_chempots(self, comp):
        # Check that the composition is in the PD (it's often easy to use
        # invalid ones in grand potential phase diagrams)
        for el in comp.elements:
            if el not in self._pd.elements and \
                    comp[el] > Composition.amount_tolerance:
                raise ValueError('Composition includes element {} which is '
                                 'not in the PhaseDiagram'.format(el))
        facet = self._get_facet(comp)
        return self.get_facet_chempots(facet)

    def get_transition_chempots(self, element):
        """
        Get the critical chemical potentials for an element in the Phase
        Diagram.

        Args:
            element: An element. Has to be in the PD in the first place.

        Returns:
            A sorted sequence of critical chemical potentials, from less
            negative to more negative.
        """
        if element not in self._pd.elements:
            raise ValueError("get_transition_chempots can only be called with "
                             "elements in the phase diagram.")

        critical_chempots = []
        for facet in self._pd.facets:
            chempots = self.get_facet_chempots(facet)
            critical_chempots.append(chempots[element])

        clean_pots = []
        for c in sorted(critical_chempots):
            if len(clean_pots) == 0:
                clean_pots.append(c)
            else:
                if abs(c - clean_pots[-1]) > PDAnalyzer.numerical_tol:
                    clean_pots.append(c)
        clean_pots.reverse()
        return tuple(clean_pots)

    def get_element_profile(self, element, comp, comp_tol=1e-5):
        """
        Provides the element evolution data for a composition.
        For example, can be used to analyze Li conversion voltages by varying
        uLi and looking at the phases formed. Also can be used to analyze O2
        evolution by varying uO2.

        Args:
            element: An element. Must be in the phase diagram.
            comp: A Composition
            comp_tol: The tolerance to use when calculating decompositions.
                Phases with amounts less than this tolerance are excluded.
                Defaults to 1e-5.

        Returns:
            Evolution data as a list of dictionaries of the following format:
            [ {'chempot': -10.487582010000001, 'evolution': -2.0,
            'reaction': Reaction Object], ...]
        """
        if element not in self._pd.elements:
            raise ValueError("get_transition_chempots can only be called with"
                             " elements in the phase diagram.")
        chempots = self.get_transition_chempots(element)
        stable_entries = self._pd.stable_entries
        gccomp = Composition({el: amt for el, amt in comp.items()
                              if el != element})
        elref = self._pd.el_refs[element]
        elcomp = Composition(element.symbol)
        prev_decomp = []
        evolution = []

        def are_same_decomp(decomp1, decomp2):
            for comp in decomp2:
                if comp not in decomp1:
                    return False
            return True

        for c in chempots:
            gcpd = GrandPotentialPhaseDiagram(
                stable_entries, {element: c - 1e-5}, self._pd.elements
            )
            analyzer = PDAnalyzer(gcpd)
            gcdecomp = analyzer.get_decomposition(gccomp)
            decomp = [gcentry.original_entry.composition
                      for gcentry, amt in gcdecomp.items()
                      if amt > comp_tol]
            decomp_entries = [gcentry.original_entry
                              for gcentry, amt in gcdecomp.items()
                              if amt > comp_tol]

            if not are_same_decomp(prev_decomp, decomp):
                if elcomp not in decomp:
                    decomp.insert(0, elcomp)
                rxn = Reaction([comp], decomp)
                rxn.normalize_to(comp)
                prev_decomp = decomp
                amt = -rxn.coeffs[rxn.all_comp.index(elcomp)]
                evolution.append({'chempot': c,
                                  'evolution': amt,
                                  'element_reference': elref,
                                  'reaction': rxn, 'entries': decomp_entries})
        return evolution

    def get_chempot_range_map(self, elements, referenced=True):
        """
        Returns a chemical potential range map for each stable entry.

        Args:
            elements: Sequence of elements to be considered as independent
                variables. E.g., if you want to show the stability ranges
                of all Li-Co-O phases wrt to uLi and uO, you will supply
                [Element("Li"), Element("O")]
            referenced: if True, gives the results with a reference being the
            energy of the elemental phase. If False, gives absolute values.

        Returns:
            Returns a dict of the form {entry: [simplices]}. The list of
            simplices are the sides of the N-1 dim polytope bounding the
            allowable chemical potential range of each entry.
        """
        all_chempots = []
        pd = self._pd
        facets = pd.facets
        for facet in facets:
            chempots = self.get_facet_chempots(facet)
            all_chempots.append([chempots[el] for el in pd.elements])
        inds = [pd.elements.index(el) for el in elements]
        el_energies = {el: 0.0 for el in elements}
        if referenced:
            el_energies = {el: pd.el_refs[el].energy_per_atom
                           for el in elements}
        chempot_ranges = collections.defaultdict(list)
        vertices = [[i for i in range(len(self._pd.elements))]]
        if len(all_chempots) > len(self._pd.elements):
            vertices = get_facets(all_chempots, True)
        for ufacet in vertices:
            for combi in itertools.combinations(ufacet, 2):
                data1 = facets[combi[0]]
                data2 = facets[combi[1]]
                common_ent_ind = set(data1).intersection(set(data2))
                if len(common_ent_ind) == len(elements):
                    common_entries = [pd.qhull_entries[i]
                                      for i in common_ent_ind]
                    data = np.array([[all_chempots[i][j]
                                      - el_energies[pd.elements[j]]
                                      for j in inds] for i in combi])
                    sim = Simplex(data)
                    for entry in common_entries:
                        chempot_ranges[entry].append(sim)

        return chempot_ranges

<<<<<<< HEAD
    def getmu_vertices_stability_phase(self, target_comp, dep_elt, tol_en=1e-2):
        """
        returns a set of chemical potentials corresponding to the vertices of the simplex
        in the chemical potential phase diagram.
        The simplex is built using all elements in the target_composition except dep_elt.
        The chemical potential of dep_elt is computed from the target composition energy.
=======
    def get_chempot_vertices_stability_phase(self, target_comp, dep_elt):
        """
        Returns a set of chemical potentials corresponding to the vertices of
        the simplex in the chemical potential phase diagram.
        The simplex is buit using all elements in the target_composition
        except dep_elt.
        The chemical potential of dep_elt is computed from the target
        composition energy.
>>>>>>> ab5cdfc7
        This method is useful to get the limiting conditions for
        defects computations for instance.

        Args:
            target_comp: A Composition object
<<<<<<< HEAD
            dep_elt: the element for which the chemical potential is computed from the energy of
            the stable phase at the target composition
            tol_en: a tolerance on the energy to set
=======
            dep_elt: The element for which the chemical potential is computed
                from the energy of the stable phase at the target composition
>>>>>>> ab5cdfc7

        Returns:
             [{Element:mu}]: An array of conditions on simplex vertices for
             which each element has a chemical potential set to a given
             value. "absolute" values (i.e., not referenced to element energies)
        """
        muref = np.array([self._pd.el_refs[e].energy_per_atom
                          for e in self._pd.elements if e != dep_elt])
        chempot_ranges = self.get_chempot_range_map(
            [e for e in self._pd.elements if e != dep_elt])

        for e in self._pd.elements:
            if not e in target_comp.elements:
                target_comp = target_comp + Composition({e: 0.0})
        coeff = [-target_comp[e] for e in self._pd.elements if e != dep_elt]
        for e in chempot_ranges.keys():
            if e.composition.reduced_composition == \
                    target_comp.reduced_composition:
                multiplicator = e.composition[dep_elt] / target_comp[dep_elt]
                ef = e.energy / multiplicator
                all_coords = []
                for s in chempot_ranges[e]:
                    for v in s._coords:
                        elts = [e for e in self._pd.elements if e != dep_elt]
                        res = {}
                        for i in range(len(elts)):
                            res[elts[i]] = v[i] + muref[i]
<<<<<<< HEAD
                        res[dep_elt]=(np.dot(v+muref, coeff)+ef)/target_comp[dep_elt]
                        already_in = False
                        for di in all_coords:
                            dict_equals = True
                            for k in di:
                                if abs(di[k]-res[k]) > tol_en:
                                    dict_equals = False
                                    break
                            if dict_equals:
                                already_in = True
                                break
                        if not already_in:
                            all_coords.append(res)
=======
                        res[dep_elt] = (np.dot(v + muref, coeff) + ef) / \
                                       target_comp[dep_elt]
                        all_coords.append(res)
>>>>>>> ab5cdfc7
        return all_coords

    def get_chempot_range_stability_phase(self, target_comp, open_elt):
        """
        returns a set of chemical potentials correspoding to the max and min
        chemical potential of the open element for a given composition. It is
        quite common to have for instance a ternary oxide (e.g., ABO3) for
        which you want to know what are the A and B chemical potential leading
        to the highest and lowest oxygen chemical potential (reducing and
        oxidizing conditions). This is useful for defect computations.

        Args:
            target_comp: A Composition object
            open_elt: Element that you want to constrain to be max or min

        Returns:
             {Element:(mu_min,mu_max)}: Chemical potentials are given in
             "absolute" values (i.e., not referenced to 0)
        """
        muref = np.array([self._pd.el_refs[e].energy_per_atom
                          for e in self._pd.elements if e != open_elt])
        chempot_ranges = self.get_chempot_range_map(
            [e for e in self._pd.elements if e != open_elt])
        for e in self._pd.elements:
            if not e in target_comp.elements:
                target_comp = target_comp + Composition({e: 0.0})
        coeff = [-target_comp[e] for e in self._pd.elements if e != open_elt]
        max_open = -float('inf')
        min_open = float('inf')
        max_mus = None
        min_mus = None
        for e in chempot_ranges.keys():
            if e.composition.reduced_composition == \
                    target_comp.reduced_composition:
                multiplicator = e.composition[open_elt] / target_comp[open_elt]
                ef = e.energy / multiplicator
                all_coords = []
                for s in chempot_ranges[e]:
                    for v in s._coords:
                        all_coords.append(v)
                        if (np.dot(v + muref, coeff) + ef) / target_comp[
                            open_elt] > max_open:
                            max_open = (np.dot(v + muref, coeff) + ef) / \
                                       target_comp[open_elt]
                            max_mus = v
                        if (np.dot(v + muref, coeff) + ef) / target_comp[
                            open_elt] < min_open:
                            min_open = (np.dot(v + muref, coeff) + ef) / \
                                       target_comp[open_elt]
                            min_mus = v
        elts = [e for e in self._pd.elements if e != open_elt]
        res = {}
        for i in range(len(elts)):
            res[elts[i]] = (min_mus[i] + muref[i], max_mus[i] + muref[i])
        res[open_elt] = (min_open, max_open)
        return res<|MERGE_RESOLUTION|>--- conflicted
+++ resolved
@@ -354,36 +354,20 @@
 
         return chempot_ranges
 
-<<<<<<< HEAD
     def getmu_vertices_stability_phase(self, target_comp, dep_elt, tol_en=1e-2):
         """
         returns a set of chemical potentials corresponding to the vertices of the simplex
         in the chemical potential phase diagram.
         The simplex is built using all elements in the target_composition except dep_elt.
         The chemical potential of dep_elt is computed from the target composition energy.
-=======
-    def get_chempot_vertices_stability_phase(self, target_comp, dep_elt):
-        """
-        Returns a set of chemical potentials corresponding to the vertices of
-        the simplex in the chemical potential phase diagram.
-        The simplex is buit using all elements in the target_composition
-        except dep_elt.
-        The chemical potential of dep_elt is computed from the target
-        composition energy.
->>>>>>> ab5cdfc7
         This method is useful to get the limiting conditions for
         defects computations for instance.
 
         Args:
             target_comp: A Composition object
-<<<<<<< HEAD
             dep_elt: the element for which the chemical potential is computed from the energy of
             the stable phase at the target composition
             tol_en: a tolerance on the energy to set
-=======
-            dep_elt: The element for which the chemical potential is computed
-                from the energy of the stable phase at the target composition
->>>>>>> ab5cdfc7
 
         Returns:
              [{Element:mu}]: An array of conditions on simplex vertices for
@@ -411,7 +395,6 @@
                         res = {}
                         for i in range(len(elts)):
                             res[elts[i]] = v[i] + muref[i]
-<<<<<<< HEAD
                         res[dep_elt]=(np.dot(v+muref, coeff)+ef)/target_comp[dep_elt]
                         already_in = False
                         for di in all_coords:
@@ -425,11 +408,6 @@
                                 break
                         if not already_in:
                             all_coords.append(res)
-=======
-                        res[dep_elt] = (np.dot(v + muref, coeff) + ef) / \
-                                       target_comp[dep_elt]
-                        all_coords.append(res)
->>>>>>> ab5cdfc7
         return all_coords
 
     def get_chempot_range_stability_phase(self, target_comp, open_elt):
