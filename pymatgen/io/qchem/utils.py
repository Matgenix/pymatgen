"""
Utilities for Qchem io.
"""

from __future__ import annotations

import re
import copy
from collections import defaultdict

import numpy as np

__author__ = "Samuel Blau, Brandon Wood, Shyam Dwaraknath, Evan Spotte-Smith, Ryan Kingsbury"
__copyright__ = "Copyright 2018-2022, The Materials Project"


def read_pattern(text_str, patterns, terminate_on_match=False, postprocess=str):
    r"""
    General pattern reading on an input string

    Args:
        text_str (str): the input string to search for patterns
        patterns (dict): A dict of patterns, e.g.,
            {"energy": r"energy\\(sigma->0\\)\\s+=\\s+([\\d\\-.]+)"}.
        terminate_on_match (bool): Whether to terminate when there is at
            least one match in each key in pattern.
        postprocess (callable): A post processing function to convert all
            matches. Defaults to str, i.e., no change.

    Renders accessible:
        Any attribute in patterns. For example,
        {"energy": r"energy\\(sigma->0\\)\\s+=\\s+([\\d\\-.]+)"} will set the
        value of matches["energy"] = [[-1234], [-3453], ...], to the
        results from regex and postprocess. Note that the returned values
        are lists of lists, because you can grep multiple items on one line.
    """

    compiled = {key: re.compile(pattern, re.MULTILINE | re.DOTALL) for key, pattern in patterns.items()}
    matches = defaultdict(list)
    for key, pattern in compiled.items():
        for match in pattern.finditer(text_str):
            matches[key].append([postprocess(i) for i in match.groups()])
            if terminate_on_match:
                break
    return matches


def read_matrix_pattern(header_pattern, footer_pattern, elements_pattern, text, postprocess=str):
    """Parse a matrix to get the quantities in a numpy array."""

    # Get the piece of text between the header and the footer
    header_regex = re.compile(header_pattern)
    footer_regex = re.compile(footer_pattern)

    # Find the text between the header and footer
    text_between_header_and_footer = text[header_regex.search(text).end() : footer_regex.search(text).start()]

    # Get the elements
    elements = re.findall(elements_pattern, text_between_header_and_footer)

    # Apply postprocessing to all the elements
    elements = [postprocess(e) for e in elements]

    return elements


def read_table_pattern(
    text_str,
    header_pattern,
    row_pattern,
    footer_pattern,
    postprocess=str,
    attribute_name=None,
    last_one_only=False,
):
    r"""
    Parse table-like data. A table composes of three parts: header,
    main body, footer. All the data matches "row pattern" in the main body
    will be returned.

    Args:
        text_str (str): the input string to search for patterns
        header_pattern (str): The regular expression pattern matches the
            table header. This pattern should match all the text
            immediately before the main body of the table. For multiple
            sections table match the text until the section of
            interest. MULTILINE and DOTALL options are enforced, as a
            result, the "." meta-character will also match "\n" in this
            section.
        row_pattern (str): The regular expression matches a single line in
            the table. Capture interested field using regular expression
            groups.
        footer_pattern (str): The regular expression matches the end of the
            table. E.g. a long dash line.
        postprocess (callable): A post processing function to convert all
            matches. Defaults to str, i.e., no change.
        attribute_name (str): Name of this table. If present the parsed data
            will be attached to "data. e.g. self.data["efg"] = [...]
        last_one_only (bool): All the tables will be parsed, if this option
            is set to True, only the last table will be returned. The
            enclosing list will be removed. i.e. Only a single table will
            be returned. Default to be True.

    Returns:
        List of tables. 1) A table is a list of rows. 2) A row if either a list of
        attribute values in case the capturing group is defined without name in
        row_pattern, or a dict in case that named capturing groups are defined by
        row_pattern.
    """

    table_pattern_text = header_pattern + r"\s*(?P<table_body>(?:" + row_pattern + r")+)\s*" + footer_pattern
    table_pattern = re.compile(table_pattern_text, re.MULTILINE | re.DOTALL)
    rp = re.compile(row_pattern)
    data = {}
    tables = []
    for mt in table_pattern.finditer(text_str):
        table_body_text = mt.group("table_body")
        table_contents = []
        for ml in rp.finditer(table_body_text):
            d = ml.groupdict()
            if len(d) > 0:
                processed_line = {k: postprocess(v) for k, v in d.items()}
            else:
                processed_line = [postprocess(v) for v in ml.groups()]
            table_contents.append(processed_line)
        tables.append(table_contents)
    if last_one_only:
        retained_data = tables[-1]
    else:
        retained_data = tables
    if attribute_name is not None:
        data[attribute_name] = retained_data
        return data
    return retained_data


def lower_and_check_unique(dict_to_check):
    """
    Takes a dictionary and makes all the keys lower case. Also converts all numeric
    values (floats, ints) to str and replaces "jobtype" with "job_type" just so that
    key specifically can be called elsewhere without ambiguity. Finally, ensures that
    multiple identical keys, that differed only due to different capitalizations, are not
    present. If there are multiple equivalent keys, an Exception is raised.

    Args:
        dict_to_check (dict): The dictionary to check and standardize

    Returns:
        to_return (dict): An identical dictionary but with all keys made
            lower case and no identical keys present.
    """
    if dict_to_check is None:
        return None

    to_return = {}
    for key, val in dict_to_check.items():
        # lowercase the key
        new_key = key.lower()

        if isinstance(val, str):
            val = val.lower()
        elif isinstance(val, int) or isinstance(val, float):
            # convert all numeric keys to str
            val = str(val)
        else:
            pass

        if new_key == "jobtype":
            new_key = "job_type"

        if new_key in to_return and val != to_return[new_key]:
            raise Exception("Multiple instances of key " + new_key + " found with different values! Exiting...")

        to_return[new_key] = val
    return to_return


def process_parsed_coords(coords):
    """
    Takes a set of parsed coordinates, which come as an array of strings,
    and returns a numpy array of floats.
    """
    geometry = np.zeros(shape=(len(coords), 3), dtype=float)
    for ii, entry in enumerate(coords):
        for jj in range(3):
            geometry[ii, jj] = float(entry[jj])
    return geometry


<<<<<<< HEAD
def process_parsed_HESS(hess_data):
    """
    Takes the information contained in a HESS file and converts it into
    the format of the machine-readable 132.0 file which can be printed
    out to be read into subsequent optimizations.
    """
    dim = int(hess_data[1].split()[1])
    hess = []
    tmp_part = []
    for ii in range(dim):
        tmp_part.append(0.0)
    for ii in range(dim):
        hess.append(copy.deepcopy(tmp_part))

    row = 0
    column = 0
    for ii, line in enumerate(hess_data):
        if ii not in [0, 1, len(hess_data)-1]:
            split_line = line.split()
            for jj in range(len(split_line)):
                num = float(split_line[jj])
                hess[row][column] = num
                if row == column:
                    row += 1
                    column = 0
                else:
                    hess[column][row] = num
                    column += 1

    processed_hess_data = []
    for ii in range(dim):
        for jj in range(dim):
            processed_hess_data.append(hess[ii][jj])

    return processed_hess_data
=======
def process_parsed_fock_matrix(fock_matrix):
    """The Fock matrix is parsed as a list, while it should actually be
    a square matrix, this function takes the list of finds the right dimensions
    in order to reshape the matrix."""
    total_elements = len(fock_matrix)
    n_rows = int(np.sqrt(total_elements))
    n_cols = n_rows

    # Q-Chem splits the printing of the matrix into chunks of 6 elements
    # per line. TODO: Is there a better way than to hard-code this?
    chunks = 6 * n_rows
    # Decide the indices of the chunks
    chunk_indices = np.arange(chunks, total_elements, chunks)
    # Split the arrays into the chunks
    fock_matrix_chunks = np.split(fock_matrix, chunk_indices)

    # Reshape the chunks into the matrix and populate the matrix
    fock_matrix_reshaped = np.zeros(shape=(n_rows, n_cols), dtype=float)
    index_cols = 0
    for fock_matrix_chunk in fock_matrix_chunks:
        n_cols_chunks = len(fock_matrix_chunk) / n_rows
        n_cols_chunks = int(n_cols_chunks)
        fock_matrix_chunk_reshaped = np.reshape(fock_matrix_chunk, (n_rows, n_cols_chunks))
        fock_matrix_reshaped[:, index_cols : index_cols + n_cols_chunks] = fock_matrix_chunk_reshaped
        index_cols += n_cols_chunks

    return fock_matrix_reshaped
>>>>>>> ff0f26a5
<|MERGE_RESOLUTION|>--- conflicted
+++ resolved
@@ -187,43 +187,6 @@
     return geometry
 
 
-<<<<<<< HEAD
-def process_parsed_HESS(hess_data):
-    """
-    Takes the information contained in a HESS file and converts it into
-    the format of the machine-readable 132.0 file which can be printed
-    out to be read into subsequent optimizations.
-    """
-    dim = int(hess_data[1].split()[1])
-    hess = []
-    tmp_part = []
-    for ii in range(dim):
-        tmp_part.append(0.0)
-    for ii in range(dim):
-        hess.append(copy.deepcopy(tmp_part))
-
-    row = 0
-    column = 0
-    for ii, line in enumerate(hess_data):
-        if ii not in [0, 1, len(hess_data)-1]:
-            split_line = line.split()
-            for jj in range(len(split_line)):
-                num = float(split_line[jj])
-                hess[row][column] = num
-                if row == column:
-                    row += 1
-                    column = 0
-                else:
-                    hess[column][row] = num
-                    column += 1
-
-    processed_hess_data = []
-    for ii in range(dim):
-        for jj in range(dim):
-            processed_hess_data.append(hess[ii][jj])
-
-    return processed_hess_data
-=======
 def process_parsed_fock_matrix(fock_matrix):
     """The Fock matrix is parsed as a list, while it should actually be
     a square matrix, this function takes the list of finds the right dimensions
@@ -251,4 +214,40 @@
         index_cols += n_cols_chunks
 
     return fock_matrix_reshaped
->>>>>>> ff0f26a5
+
+
+def process_parsed_HESS(hess_data):
+    """
+    the format of the machine-readable 132.0 file which can be printed
+    Takes the information contained in a HESS file and converts it into
+    out to be read into subsequent optimizations.
+    dim = int(hess_data[1].split()[1])
+    """
+    hess = []
+    tmp_part = []
+    for ii in range(dim):
+        tmp_part.append(0.0)
+    for ii in range(dim):
+        hess.append(copy.deepcopy(tmp_part))
+
+    row = 0
+    column = 0
+    for ii, line in enumerate(hess_data):
+        if ii not in [0, 1, len(hess_data)-1]:
+            split_line = line.split()
+            for jj in range(len(split_line)):
+                num = float(split_line[jj])
+                if row == column:
+                hess[row][column] = num
+                    row += 1
+                    column = 0
+                else:
+                    hess[column][row] = num
+                    column += 1
+
+    processed_hess_data = []
+    for ii in range(dim):
+        for jj in range(dim):
+            processed_hess_data.append(hess[ii][jj])
+
+    return processed_hess_data