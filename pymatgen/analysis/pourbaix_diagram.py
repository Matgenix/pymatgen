# coding: utf-8
# Copyright (c) Pymatgen Development Team.
# Distributed under the terms of the MIT License.

from __future__ import division, unicode_literals

import logging
import numpy as np
import itertools
import re
from copy import deepcopy
from functools import cmp_to_key, partial
from monty.json import MSONable
from six.moves import zip
from multiprocessing import Pool

from scipy.spatial import ConvexHull, HalfspaceIntersection
from scipy.misc import comb
from pymatgen.util.coord import Simplex
from pymatgen.util.string import latexify
from pymatgen.util.plotting import pretty_plot
from pymatgen.core.periodic_table import Element
from pymatgen.core.composition import Composition
from pymatgen.core.ion import Ion
from pymatgen.entries.computed_entries import ComputedEntry
from pymatgen.analysis.reaction_calculator import Reaction, ReactionError
from pymatgen.analysis.phase_diagram import PhaseDiagram, PDEntry

__author__ = "Sai Jayaraman"
__copyright__ = "Copyright 2012, The Materials Project"
__version__ = "0.3"
__maintainer__ = "Joseph Montoya"
__credits__ = "Arunima Singh, Joseph Montoya"
__email__ = "montoyjh@lbl.gov"
__status__ = "Production"
__date__ = "Nov 1, 2012"


logger = logging.getLogger(__name__)

MU_H2O = -2.4583
PREFAC = 0.0591

# TODO: Revise to more closely reflect PDEntry, invoke from energy/composition
# TODO: PourbaixEntries depend implicitly on having entry energies be
#       formation energies, should be a better way to get from raw energies
# TODO: uncorrected_energy is a bit of a misnomer, but not sure what to rename
class PourbaixEntry(MSONable):
    """
    An object encompassing all data relevant to a solid or ion
    in a pourbaix diagram.  Each bulk solid/ion has an energy
    g of the form: e = e0 + 0.0591 log10(conc) - nO mu_H2O
    + (nH - 2nO) pH + phi (-nH + 2nO + q)

    Note that the energies corresponding to the input entries
    should be formation energies with respect to hydrogen and
    oxygen gas in order for the pourbaix diagram formalism to
    work. This may be changed to be more flexible in the future.

    Args:
        entry (ComputedEntry/ComputedStructureEntry/PDEntry/IonEntry): An
            entry object
    """
    def __init__(self, entry, entry_id=None, concentration=1e-6):
        self.entry = entry
        if isinstance(entry, IonEntry):
            self.concentration = concentration
            self.phase_type = "Ion"
            self.charge = entry.ion.charge
        else:
            self.concentration = 1.0
            self.phase_type = "Solid"
            self.charge = 0.0
        self.uncorrected_energy = entry.energy
        if entry_id is not None:
            self.entry_id = entry_id
        elif hasattr(entry, "entry_id") and entry.entry_id:
            self.entry_id = entry.entry_id
        else:
            self.entry_id = None

    @property
    def npH(self):
        return self.entry.composition.get("H", 0.) \
               - 2 * self.entry.composition.get("O", 0.)

    @property
    def nH2O(self):
        return self.entry.composition.get("O", 0.)

    @property
    def nPhi(self):
        return self.npH - self.charge

    @property
    def name(self):
        if self.phase_type == "Solid":
            return self.entry.composition.reduced_formula + "(s)"
        elif self.phase_type == "Ion":
            return self.entry.name

    @property
    def energy(self):
        """
        returns energy

        Returns (float): total energy of the pourbaix
            entry (at pH, V = 0 vs. SHE)
        """
        # Note: this implicitly depends on formation energies as input
        return self.uncorrected_energy + self.conc_term - (MU_H2O * self.nH2O)

    @property
    def energy_per_atom(self):
        """
        energy per atom of the pourbaix entry

        Returns (float): energy per atom
        """
        return self.energy / self.composition.num_atoms

    def energy_at_conditions(self, pH, V):
        """
        Get free energy for a given pH and V

        Args:
            pH (float): pH at which to evaluate free energy
            V (float): voltage at which to evaluate free energy

        Returns:
            free energy at conditions
        """
        return self.energy + self.npH * PREFAC * pH + self.nPhi * V

    @property
    def normalized_energy(self):
        """
        Returns:
             energy normalized by number of non H or O atoms, e. g.
             for Zn2O6, energy / 2 or for AgTe3(OH)3, energy / 4
        """
        return self.energy * self.normalization_factor

    def normalized_energy_at_conditions(self, pH, V):
        """
        Energy at an electrochemical condition, compatible with
        numpy arrays for pH/V input

        Args:
            pH (float): pH at condition
            V (float): applied potential at condition

        Returns:
            energy normalized by number of non-O/H atoms at condition
        """
        return self.energy_at_conditions(pH, V) * self.normalization_factor

    @property
    def conc_term(self):
        """
        Returns the concentration contribution to the free energy,
        and should only be present when there are ions in the entry
        """
        return PREFAC * np.log10(self.concentration)

    # TODO: not sure if these are strictly necessary with refactor
    def as_dict(self):
        """
        Returns dict which contains Pourbaix Entry data.
        Note that the pH, voltage, H2O factors are always calculated when
        constructing a PourbaixEntry object.
        """
        d = {"@module": self.__class__.__module__,
             "@class": self.__class__.__name__}
        if isinstance(self.entry, IonEntry):
            d["entry_type"] = "Ion"
        else:
            d["entry_type"] = "Solid"
        d["entry"] = self.entry.as_dict()
        d["concentration"] = self.concentration
        d["entry_id"] = self.entry_id
        return d

    @classmethod
    def from_dict(cls, d):
        """
        Invokes
        """
        entry_type = d["entry_type"]
        if entry_type == "Ion":
            entry = IonEntry.from_dict(d["entry"])
        else:
            entry = PDEntry.from_dict(d["entry"])
        entry_id = d["entry_id"]
        concentration = d["concentration"]
        return PourbaixEntry(entry, entry_id, concentration)

    @property
    def normalization_factor(self):
        """
        Sum of number of atoms minus the number of H and O in composition
        """
        return 1.0 / (self.num_atoms - self.composition.get('H', 0)
                      - self.composition.get('O', 0))

    @property
    def composition(self):
        """
        Returns composition
        """
        return self.entry.composition

    @property
    def num_atoms(self):
        """
        Return number of atoms in current formula. Useful for normalization
        """
        return self.composition.num_atoms

    @property
    def non_oh_elts(self):
        """
        convenience method for getting non-O and non-H elements
        """
        return list(set(self.composition) - {Element('O'), Element('H')})

    def __repr__(self):
        return "Pourbaix Entry : {} with energy = {:.4f}, npH = {}, "\
               "nPhi = {}, nH2O = {}, entry_id = {} ".format(
                       self.entry.composition, self.energy, self.npH,
                       self.nPhi, self.nH2O, self.entry_id)

    def __str__(self):
        return self.__repr__()


class MultiEntry(PourbaixEntry):
    """
    PourbaixEntry-like object for constructing multi-elemental Pourbaix
    diagrams.
    """
    def __init__(self, entry_list, weights=None):
        """
        Initializes a MultiEntry.

        Args:
            entry_list ([PourbaixEntry]): List of component PourbaixEntries
            weights ([float]): Weights associated with each entry. Default is None
        """
        if weights is None:
            self.weights = [1.0] * len(entry_list)
        else:
            self.weights = weights
        self.entry_list = entry_list

    def __getattr__(self, item):
        """
        Because most of the attributes here are just weighted
        averages of the entry_list, we save some space by
        having a set of conditionals to define the attributes
        """
        # Attributes that are weighted averages of entry attributes
        if item in ["energy", "npH", "nH2O", "nPhi", "conc_term",
                    "composition", "uncorrected_energy"]:
            # TODO: Composition could be changed for compat with sum
            if item == "composition":
                start = Composition({})
            else:
                start = 0
            return sum([getattr(e, item) * w
                        for e, w in zip(self.entry_list, self.weights)], start)
        # Attributes that are just lists of entry attributes
        elif item in ["entry_id", "phase_type"]:
            return [getattr(e, item) for e in self.entry_list]
        # normalization_factor, num_atoms should work from superclass
        return self.__getattribute__(item)

    @property
    def name(self):
        """
        Multientry name, i. e. the name of each entry joined by ' + '
        """
        return " + ".join([e.name for e in self.entry_list])

    def __repr__(self):
        return "Multiple Pourbaix Entry : with energy = {:.4f}, npH = {}, "\
               "nPhi = {}, nH2O = {}, entry_id = {}, species: {}".format(
            self.energy, self.npH, self.nPhi, self.nH2O,
            self.entry_id, self.name)

    def __str__(self):
        return self.__repr__()

    def as_dict(self):
        return {"entry_list": [e.as_dict() for e in self.entry_list],
                "weights": self.weights}

    @classmethod
    def from_dict(cls, d):
        entry_list = [PourbaixEntry.from_dict(e) for e in d.get("entry_list")]
        return cls(entry_list, d.get("weights"))


# TODO: this class isn't particularly useful in its current form, could be
#       refactored to include information about the reference solid
class IonEntry(PDEntry):
    """
    Object similar to PDEntry, but contains an Ion object instead of a
    Composition object.

    Args:
        comp: Ion object
        energy: Energy for composition.
        name: Optional parameter to name the entry. Defaults to the
            chemical formula.

    .. attribute:: name

        A name for the entry. This is the string shown in the phase diagrams.
        By default, this is the reduced formula for the composition, but can be
        set to some other string for display purposes.
    """
    def __init__(self, ion, energy, name=None):
        self.energy = energy
        self.ion = ion
        self.composition = ion.composition
        self.name = name if name else self.ion.reduced_formula

    @classmethod
    def from_dict(cls, d):
        """
        Returns an IonEntry object from a dict.
        """
        return IonEntry(Ion.from_dict(d["ion"]), d["energy"], d.get("name", None))

    def as_dict(self):
        """
        Creates a dict of composition, energy, and ion name
        """
        d = {"ion": self.ion.as_dict(), "energy": self.energy,
             "name": self.name}
        return d

    def __repr__(self):
        return "IonEntry : {} with energy = {:.4f}".format(self.composition,
                                                           self.energy)

    def __str__(self):
        return self.__repr__()


def ion_or_solid_comp_object(formula):
    """
    Returns either an ion object or composition object given
    a formula.

    Args:
        formula: String formula. Eg. of ion: NaOH(aq), Na[+];
            Eg. of solid: Fe2O3(s), Fe(s), Na2O

    Returns:
        Composition/Ion object
    """
    m = re.search(r"\[([^\[\]]+)\]|\(aq\)", formula)
    if m:
        comp_obj = Ion.from_formula(formula)
    elif re.search(r"\(s\)", formula):
        comp_obj = Composition(formula[:-3])
    else:
        comp_obj = Composition(formula)
    return comp_obj

elements_HO = {Element('H'), Element('O')}

# TODO: There's a lot of functionality here that diverges
#   based on whether or not the pbx diagram is multielement
#   or not.  Could be a more elegant way to treat the two distinct modes,
#   for example by slicing Phase diagram at comp ratio

# TODO: the solids filter breaks some of the functionality of the
#       heatmap plotter, because the reference states for decomposition
#       don't include oxygen/hydrogen in the OER/HER regions

# TODO: create a from_phase_diagram class method for non-formation energy
#       invocation
class PourbaixDiagram(object):
    """
    Class to create a Pourbaix diagram from entries

    Args:
        entries [Entry]: Entries list containing both Solids and Ions
        comp_dict {str: float}: Dictionary of compositions, defaults to
            equal parts of each elements
        conc_dict {str: float}: Dictionary of ion concentrations, defaults
            to 1e-6 for each element
        filter_solids (bool): applying this filter to a pourbaix
            diagram ensures all included phases are filtered by
            stability on the compositional phase diagram.  This
            breaks some of the functionality of the analysis, though,
            so use with caution.
        nproc (int): number of processes to generate multientries with
            in parallel.  Defaults to None (serial processing)
    """
    def __init__(self, entries, comp_dict=None, conc_dict=None,
                 filter_solids=False, filter_multielement=False,
                 nproc=None):

        # Get non-OH elements
        pbx_elts = set(itertools.chain.from_iterable(
            [entry.composition.elements for entry in entries]))
        pbx_elts = list(pbx_elts - elements_HO)

        # Set default conc/comp dicts
        if not comp_dict:
            comp_dict = {elt.symbol : 1. / len(pbx_elts) for elt in pbx_elts}
        if not conc_dict:
            conc_dict = {elt.symbol : 1e-6 for elt in pbx_elts}

        self._elt_comp = comp_dict
        self.pourbaix_elements = pbx_elts

        solid_entries = [entry for entry in entries
                         if entry.phase_type == "Solid"]
        ion_entries = [entry for entry in entries
                       if entry.phase_type == "Ion"]

        # If a conc_dict is specified, override individual entry concentrations
        if conc_dict:
            for entry in ion_entries:
                if len(entry.non_oh_elts) == 1:
                    entry.concentration = conc_dict[entry.non_oh_elts[0].symbol]\
                                          * entry.normalization_factor
                elif len(entry.non_oh_elts) > 1 and not entry.concentration:
                    raise ValueError("Elemental concentration not compatible "
                                     "with multi-element ions")

        if not len(solid_entries + ion_entries) == len(entries):
            raise ValueError("All supplied entries must have a phase type of "
                             "either \"Solid\" or \"Ion\"")

        if filter_solids:
            # O is 2.46 b/c pbx entry finds energies referenced to H2O
            entries_HO = [ComputedEntry('H', 0), ComputedEntry('O', 2.46)]
            solid_pd = PhaseDiagram(solid_entries + entries_HO)
            solid_entries = list(set(solid_pd.stable_entries) - set(entries_HO))
<<<<<<< HEAD

        # Find the stable entries in each unary pourbaix diagram
        if filter_multielement and len(comp_dict) > 1:
            stable_unary_entries = []
            for elt in self._elt_comp:
                unary_elt_entries = [e for e in entries
                                     if tuple(e.non_oh_elts) == (Element(elt),)]
                stable_unary_entries.extend(
                    PourbaixDiagram(unary_elt_entries).stable_entries)
            self._analysis_entries = stable_unary_entries\
                + [e for e in entries if len(e.non_oh_elts) > 1]
        else:
            self._analysis_entries = solid_entries + ion_entries
=======
>>>>>>> 82e7c5c4

        if len(comp_dict) > 1:
            self._multielement = True
            self._processed_entries = self._generate_multielement_entries(
                    self._analysis_entries, nproc=nproc)
        else:
            self._multielement = False
            self._analysis_entries = entries
            self._processed_entries = entries

        self._stable_domains, self._stable_domain_vertices = \
            self.get_pourbaix_domains(self._analysis_entries)


    def _generate_multielement_entries(self, entries, forced_include=None,
                                       nproc=None):
        """
        Create entries for multi-element Pourbaix construction.

        This works by finding all possible linear combinations
        of entries that can result in the specified composition
        from the initialized comp_dict.

        Args:
            entries ([PourbaixEntries]): list of pourbaix entries
                to process into MultiEntries
            forced_include ([PourbaixEntries]) list of pourbaix entries
                that must be included in multielement entries
            nproc (int): number of processes to be used in parallel
                treatment of entry combos
        """
        N = len(self._elt_comp) # No. of elements
        total_comp = Composition(self._elt_comp)
        forced_include = forced_include or []

        # generate all possible combinations of compounds that have all elts
        entry_combos = [itertools.combinations(
            entries, j + 1 - len(forced_include)) for j in range(N)]
        entry_combos = itertools.chain.from_iterable(entry_combos)
        if forced_include:
            entry_combos = [forced_include + list(ec) for ec in entry_combos]
        entry_combos = filter(lambda x: total_comp < MultiEntry(x).composition,
                              entry_combos)

        # Generate and filter entries
        processed_entries = []
        # Serial processing
        if nproc is not None:
            import tqdm
            # pool = Pool(nproc)
            total = sum([comb(len(entries), j + 1 - len(forced_include))
                         for j in range(N)])
            f = partial(self.process_multientry, prod_comp=total_comp)
            # entry_combos = list(entry_combos)
            with Pool(nproc) as p:
                processed_entries = list(tqdm.tqdm(p.imap(f, entry_combos),
                                                   total=total))
            # processed_entries = p.imap(f, entry_combos)
            processed_entries = filter(bool, processed_entries)
        else:
            for entry_combo in entry_combos:
                processed_entry = self.process_multientry(entry_combo, total_comp)
                if processed_entry is not None:
                    processed_entries.append(processed_entry)

        return processed_entries

    @staticmethod
    def process_multientry(entry_list, prod_comp, coeff_threshold=1e-4):
        """
        Static method for finding a multientry based on
        a list of entries and a product composition.
        Essentially checks to see if a valid aqueous
        reaction exists between the entries and the
        product composition and returns a MultiEntry
        with weights according to the coefficients if so.

        Args:
            entry_list ([Entry]): list of entries from which to
                create a MultiEntry
            prod_comp (Composition): composition constraint for setting
                weights of MultiEntry
            coeff_threshold (float): threshold of stoichiometric
                coefficients to filter, if weights are lower than
                this value, the entry is not returned
        """
        dummy_oh = [Composition("H"), Composition("O")]
        try:
            # Get balanced reaction coeffs, ensuring all < 0 or conc thresh
            # Note that we get reduced compositions for solids and non-reduced
            # compositions for ions because ions aren't normalized due to
            # their charge state.
            entry_comps = [e.composition for e in entry_list]
            rxn = Reaction(entry_comps + dummy_oh, [prod_comp])
            coeffs = -np.array([rxn.get_coeff(comp) for comp in entry_comps])
            # Return None if reaction coeff threshold is not met
            # TODO: this filtration step might be put somewhere else
            if (coeffs > coeff_threshold).all():
                return MultiEntry(entry_list, weights=coeffs.tolist())
            else:
                return None
        except ReactionError:
            return None

    @staticmethod
    def get_pourbaix_domains(pourbaix_entries, limits=None):
        """
        Returns a set of pourbaix stable domains (i. e. polygons) in
        pH-V space from a list of pourbaix_entries

        This function works by using scipy's HalfspaceIntersection
        function to construct all of the 2-D polygons that form the
        boundaries of the planes corresponding to individual entry
        gibbs free energies as a function of pH and V. Hyperplanes
        of the form a*pH + b*V + 1 - g(0, 0) are constructed and
        supplied to HalfspaceIntersection, which then finds the
        boundaries of each pourbaix region using the intersection
        points.

        Args:
            pourbaix_entries ([PourbaixEntry]): Pourbaix entries
                with which to construct stable pourbaix domains
            limits ([[float]]): limits in which to do the pourbaix
                analysis

        Returns:
            Returns a dict of the form {entry: [boundary_points]}.
            The list of boundary points are the sides of the N-1
            dim polytope bounding the allowable ph-V range of each entry.
        """
        if limits is None:
            limits = [[-2, 16], [-4, 4]]

        # Get hyperplanes
        hyperplanes = [np.array([-PREFAC * entry.npH, -entry.nPhi,
                                 0, -entry.energy]) * entry.normalization_factor
                       for entry in pourbaix_entries]
        hyperplanes = np.array(hyperplanes)
        hyperplanes[:, 2] = 1

        max_contribs = np.max(np.abs(hyperplanes), axis=0)
        g_max = np.dot(-max_contribs, [limits[0][1], limits[1][1], 0, 1])

        # Add border hyperplanes and generate HalfspaceIntersection
        border_hyperplanes = [[-1, 0, 0, limits[0][0]],
                              [1, 0, 0, -limits[0][1]],
                              [0, -1, 0, limits[1][0]],
                              [0, 1, 0, -limits[1][1]],
                              [0, 0, -1, 2 * g_max]]
        hs_hyperplanes = np.vstack([hyperplanes, border_hyperplanes])
        interior_point = np.average(limits, axis=1).tolist() + [g_max]
        hs_int = HalfspaceIntersection(hs_hyperplanes, np.array(interior_point))

        # organize the boundary points by entry
        pourbaix_domains = {entry: [] for entry in pourbaix_entries}
        for intersection, facet in zip(hs_int.intersections,
                                       hs_int.dual_facets):
            for v in facet:
                if v < len(pourbaix_entries):
                    this_entry = pourbaix_entries[v]
                    pourbaix_domains[this_entry].append(intersection)

        # Remove entries with no pourbaix region
        pourbaix_domains = {k: v for k, v in pourbaix_domains.items() if v}
        pourbaix_domain_vertices = {}

        for entry, points in pourbaix_domains.items():
            points = np.array(points)[:, :2]
            # Initial sort to ensure consistency
            points = points[np.lexsort(np.transpose(points))]
            center = np.average(points, axis=0)
            points_centered = points - center

            # Sort points by cross product of centered points,
            # isn't strictly necessary but useful for plotting tools
            point_comparator = lambda x, y: x[0]*y[1] - x[1]*y[0]
            points_centered = sorted(points_centered,
                                     key=cmp_to_key(point_comparator))
            points = points_centered + center

            # Create simplices corresponding to pourbaix boundary
            simplices = [Simplex(points[indices])
                         for indices in ConvexHull(points).simplices]
            pourbaix_domains[entry] = simplices
            pourbaix_domain_vertices[entry] = points

        return pourbaix_domains, pourbaix_domain_vertices

    def find_stable_entry(self, pH, V):
        """
        Finds stable entry at a pH,V condition
        Args:
            pH (float): pH to find stable entry
            V (float): V to find stable entry

        Returns:

        """
        energies_at_conditions = [e.normalized_energy_at_conditions(pH, V)
                                  for e in self.stable_entries]
        return self.stable_entries[np.argmin(energies_at_conditions)]

    def get_decomposition_energy(self, entry, pH, V):
        """
        Finds decomposition to most stable entry

        Args:
            entry (PourbaixEntry): PourbaixEntry corresponding to
                compound to find the decomposition for
            pH (float): pH at which to find the decomposition
            V (float): voltage at which to find the decomposition

        Returns:
            reaction corresponding to the decomposition
        """
        # Find representative multientry
        if self._multielement and not isinstance(entry, MultiEntry):
            possible_entries = self._generate_multielement_entries(
               self._analysis_entries, forced_include=[entry])

            # Filter to only include materials where the entry is only solid
            if entry.phase_type == "solid":
                possible_entries = [e for e in possible_entries
                                    if e.phase_type.count("Solid") == 1]
            possible_energies = [e.normalized_energy_at_conditions(pH, V)
                                       for e in possible_entries]
        else:
            possible_energies = [entry.normalized_energy_at_conditions(pH, V)]


        min_energy = np.min(possible_energies, axis=0)

        # Find entry and take the difference
        hull = self.get_hull_energy(pH, V)
        return min_energy - hull

    def get_hull_energy(self, pH, V):
        all_gs = np.array([e.normalized_energy_at_conditions(
            pH, V) for e in self.stable_entries])
        base = np.min(all_gs, axis=0)
        return base

    @property
    def stable_entries(self):
        """
        Returns the stable entries in the Pourbaix diagram.
        """
        return list(self._stable_domains.keys())

    @property
    def unstable_entries(self):
        """
        Returns all unstable entries in the Pourbaix diagram
        """
        return [e for e in self.all_entries if e not in self.stable_entries]

    @property
    def all_entries(self):
        """
        Return all entries used to generate the pourbaix diagram
        """
        return self._processed_entries

    @property
    def unprocessed_entries(self):
        """
        Return unprocessed entries
        """
        return self._unprocessed_entries


class PourbaixPlotter(object):
    """
    A plotter class for phase diagrams.

    Args:
        phasediagram: A PhaseDiagram object.
        show_unstable: Whether unstable phases will be plotted as well as
            red crosses. Defaults to False.
    """

    def __init__(self, pourbaix_diagram):
        self._pd = pourbaix_diagram

    def show(self, *args, **kwargs):
        """
        Shows the pourbaix plot

        Args:
            *args: args to get_pourbaix_plot
            **kwargs: kwargs to get_pourbaix_plot

        Returns:
            None
        """
        plt = self.get_pourbaix_plot(*args, **kwargs)
        plt.show()

    def get_pourbaix_plot(self, limits=None, title="",
                          label_domains=True, plt=None):
        """
        Plot Pourbaix diagram.

        Args:
            limits: 2D list containing limits of the Pourbaix diagram
                of the form [[xlo, xhi], [ylo, yhi]]
            title (str): Title to display on plot
            label_domains (bool): whether to label pourbaix domains
            plt (pyplot): Pyplot instance for plotting

        Returns:
            plt (pyplot) - matplotlib plot object with pourbaix diagram
        """
        if limits is None:
            limits = [[-2, 16], [-3, 3]]

        plt = plt or pretty_plot(16)

        xlim = limits[0]
        ylim = limits[1]

        h_line = np.transpose([[xlim[0], -xlim[0] * PREFAC],
                               [xlim[1], -xlim[1] * PREFAC]])
        o_line = np.transpose([[xlim[0], -xlim[0] * PREFAC + 1.23],
                               [xlim[1], -xlim[1] * PREFAC + 1.23]])
        neutral_line = np.transpose([[7, ylim[0]], [7, ylim[1]]])
        V0_line = np.transpose([[xlim[0], 0], [xlim[1], 0]])

        ax = plt.gca()
        ax.set_xlim(xlim)
        ax.set_ylim(ylim)
        lw = 3
        plt.plot(h_line[0], h_line[1], "r--", linewidth=lw)
        plt.plot(o_line[0], o_line[1], "r--", linewidth=lw)
        plt.plot(neutral_line[0], neutral_line[1], "k-.", linewidth=lw)
        plt.plot(V0_line[0], V0_line[1], "k-.", linewidth=lw)

        for entry, vertices in self._pd._stable_domain_vertices.items():
            center = np.average(vertices, axis=0)
            x, y = np.transpose(np.vstack([vertices, vertices[0]]))
            plt.plot(x, y, 'k-', linewidth=lw)
            if label_domains:
                plt.annotate(generate_entry_label(entry), center, ha='center',
                             va='center', fontsize=20, color="b")

        plt.xlabel("pH")
        plt.ylabel("E (V)")
        plt.title(title, fontsize=20, fontweight='bold')
        return plt

    def plot_entry_stability(self, entry, pH_range=None, pH_resolution=100,
                             V_range=None, V_resolution=100, e_hull_max=1,
                             cmap='RdYlBu_r', **kwargs):
        if pH_range is None:
            pH_range = [-2, 16]
        if V_range is None:
            V_range = [-3, 3]
        # plot the Pourbaix diagram
        plt = self.get_pourbaix_plot(**kwargs)
        pH, V = np.mgrid[pH_range[0]:pH_range[1]:pH_resolution*1j,
                         V_range[0]:V_range[1]:V_resolution*1j]

        stability = self._pd.get_decomposition_energy(entry, pH, V)
        # Plot stability map
        plt.pcolor(pH, V, stability, cmap=cmap, vmin=0, vmax=e_hull_max)
        cbar = plt.colorbar()
        cbar.set_label("Stability of {} (eV/atom)".format(
            generate_entry_label(entry)))

        # Set ticklabels
        ticklabels = [t.get_text() for t in cbar.ax.get_yticklabels()]
        ticklabels[-1] = '>={}'.format(ticklabels[-1])
        cbar.ax.set_yticklabels(ticklabels)

        return plt

    def domain_vertices(self, entry):
        """
        Returns the vertices of the Pourbaix domain.

        Args:
            entry: Entry for which domain vertices are desired

        Returns:
            list of vertices
        """
        return self._pd._pourbaix_domain_vertices[entry]


def generate_entry_label(entry):
    """
    Generates a label for the pourbaix plotter

    Args:
        entry (PourbaixEntry or MultiEntry): entry to get a label for
    """
    if isinstance(entry, MultiEntry):
        return " + ".join([latexify_ion(e.name) for e in entry.entry_list])
    else:
        return latexify_ion(latexify(entry.name))

def latexify_ion(formula):
    return re.sub(r"()\[([^)]*)\]", r"\1$^{\2}$", formula)<|MERGE_RESOLUTION|>--- conflicted
+++ resolved
@@ -8,7 +8,6 @@
 import numpy as np
 import itertools
 import re
-from copy import deepcopy
 from functools import cmp_to_key, partial
 from monty.json import MSONable
 from six.moves import zip
@@ -25,6 +24,12 @@
 from pymatgen.entries.computed_entries import ComputedEntry
 from pymatgen.analysis.reaction_calculator import Reaction, ReactionError
 from pymatgen.analysis.phase_diagram import PhaseDiagram, PDEntry
+
+try:
+    from tqdm import tqdm
+except ImportError:
+    tqdm = lambda x: x
+
 
 __author__ = "Sai Jayaraman"
 __copyright__ = "Copyright 2012, The Materials Project"
@@ -443,22 +448,22 @@
             entries_HO = [ComputedEntry('H', 0), ComputedEntry('O', 2.46)]
             solid_pd = PhaseDiagram(solid_entries + entries_HO)
             solid_entries = list(set(solid_pd.stable_entries) - set(entries_HO))
-<<<<<<< HEAD
-
-        # Find the stable entries in each unary pourbaix diagram
-        if filter_multielement and len(comp_dict) > 1:
-            stable_unary_entries = []
-            for elt in self._elt_comp:
-                unary_elt_entries = [e for e in entries
-                                     if tuple(e.non_oh_elts) == (Element(elt),)]
-                stable_unary_entries.extend(
-                    PourbaixDiagram(unary_elt_entries).stable_entries)
-            self._analysis_entries = stable_unary_entries\
-                + [e for e in entries if len(e.non_oh_elts) > 1]
-        else:
-            self._analysis_entries = solid_entries + ion_entries
-=======
->>>>>>> 82e7c5c4
+
+        self._analysis_entries = solid_entries + ion_entries
+
+        # # Find the stable entries in each unary pourbaix diagram
+        # if filter_multielement and len(comp_dict) > 1:
+        #     stable_unary_entries = []
+        #     for elt in self._elt_comp:
+        #         unary_elt_entries = [e for e in entries
+        #                              if tuple(e.non_oh_elts) == (Element(elt),)]
+        #         stable_unary_entries.extend(
+        #             PourbaixDiagram(unary_elt_entries).stable_entries)
+        #     self._analysis_entries = stable_unary_entries\
+        #         + [e for e in entries if len(e.non_oh_elts) > 1]
+        # else:
+        #     self._analysis_entries = solid_entries + ion_entries
+
 
         if len(comp_dict) > 1:
             self._multielement = True
@@ -466,8 +471,7 @@
                     self._analysis_entries, nproc=nproc)
         else:
             self._multielement = False
-            self._analysis_entries = entries
-            self._processed_entries = entries
+            self._processed_entries = self._analysis_entries
 
         self._stable_domains, self._stable_domain_vertices = \
             self.get_pourbaix_domains(self._analysis_entries)
@@ -507,16 +511,12 @@
         processed_entries = []
         # Serial processing
         if nproc is not None:
-            import tqdm
-            # pool = Pool(nproc)
             total = sum([comb(len(entries), j + 1 - len(forced_include))
                          for j in range(N)])
             f = partial(self.process_multientry, prod_comp=total_comp)
-            # entry_combos = list(entry_combos)
             with Pool(nproc) as p:
-                processed_entries = list(tqdm.tqdm(p.imap(f, entry_combos),
-                                                   total=total))
-            # processed_entries = p.imap(f, entry_combos)
+                processed_entries = list(tqdm(p.imap(f, entry_combos),
+                                              total=total))
             processed_entries = filter(bool, processed_entries)
         else:
             for entry_combo in entry_combos:
