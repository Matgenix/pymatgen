# coding: utf-8
# Copyright (c) Pymatgen Development Team.
# Distributed under the terms of the MIT License.

"""
This module implements a simple algorithm for extracting nearest neighbor
exchange parameters by mapping low energy magnetic orderings to a Heisenberg
model.
"""

from pymatgen.analysis.magnetism import CollinearMagneticStructureAnalyzer, Ordering
from pymatgen.analysis.graphs import StructureGraph
from pymatgen.analysis.local_env import MinimumDistanceNN
from pymatgen.symmetry.analyzer import SpacegroupAnalyzer
from pymatgen import Structure

from monty.serialization import dumpfn
from monty.json import MSONable, jsanitize

import numpy as np
import pandas as pd
import copy

import logging
import sys
import warnings

__author__ = "ncfrey"
__version__ = "0.1"
__maintainer__ = "Nathan C. Frey"
__email__ = "ncfrey@lbl.gov"
__status__ = "Development"
__date__ = "June 2019"


class HeisenbergMapper:
    """
    Class to compute exchange parameters from low energy magnetic orderings.
    """
    def __init__(self, ordered_structures, energies, cutoff=0.0, tol=0.02):
        """
        Exchange parameters are computed by mapping to a classical Heisenberg
        model. Strategy is the scheme for generating neighbors. Currently only
        MinimumDistanceNN is implemented.
        n+1 unique orderings are required to compute n exchange
        parameters.

        First run a MagneticOrderingsWF to obtain low energy collinear magnetic
        orderings and find the magnetic ground state. Then enumerate magnetic
        states with the ground state as the input structure, find the subset
        of supercells that map to the ground state, and do static calculations
        for these orderings.

        Args:
            ordered_structures (list): Structure objects with magmoms.
            energies (list): Total energies of each relaxed magnetic structure.
            cutoff (float): Cutoff in Angstrom for nearest neighbor search.
                Defaults to 0 (only NN, no NNN, etc.)
            tol (float): Tolerance (in Angstrom) on nearest neighbor distances
                being equal.

        Parameters:
            strategy (object): Class from pymatgen.analysis.local_env for
                constructing graphs.
            sgraphs (list): StructureGraph objects.
            unique_site_ids (dict): Maps each site to its unique numerical
                identifier.
            wyckoff_ids (dict): Maps unique numerical identifier to wyckoff
                position.
            nn_interacations (dict): {i: j} pairs of NN interactions
                between unique sites.
            dists (dict): NN, NNN, and NNNN interaction distances
            ex_mat (DataFrame): Invertible Heisenberg Hamiltonian for each
                graph.
            ex_params (dict): Exchange parameter values (meV/atom)

        """

        # Save original copies of inputs
        self.ordered_structures_ = ordered_structures
        self.energies_ = energies

        # Sanitize inputs and optionally order them by energy / magnetic moments
        hs = HeisenbergScreener(ordered_structures, energies, screen=False)
        ordered_structures = hs.screened_structures
        energies = hs.screened_energies

        self.ordered_structures = ordered_structures
        self.energies = energies
        self.cutoff = cutoff
        self.tol = tol

        # Get graph representations
        self.sgraphs = self._get_graphs(cutoff, ordered_structures)

        # Get unique site ids and wyckoff symbols
        self.unique_site_ids, self.wyckoff_ids = self._get_unique_sites(
            ordered_structures[0]
        )

        # These attributes are set by internal methods
        self.nn_interactions = None
        self.dists = None
        self.ex_mat = None
        self.ex_params = None

        # Check how many commensurate graphs we found
        if len(self.sgraphs) < 2:
            print("We need at least 2 unique orderings.")
            sys.exit(1)
        else:  # Set attributes
            self._get_nn_dict()
            self._get_exchange_df()

    @staticmethod
    def _get_graphs(cutoff, ordered_structures):
        """
        Generate graph representations of magnetic structures with nearest
        neighbor bonds. Right now this only works for MinimumDistanceNN.

        Args:
            cutoff (float): Cutoff in Angstrom for nearest neighbor search.
            ordered_structures (list): Structure objects.

        Returns:
            sgraphs (list): StructureGraph objects.

        """

        # Strategy for finding neighbors
        if cutoff:
            strategy = MinimumDistanceNN(cutoff=cutoff, get_all_sites=True)
        else:
            strategy = MinimumDistanceNN()  # only NN

        # Generate structure graphs
        sgraphs = [
            StructureGraph.with_local_env_strategy(s, strategy=strategy)
            for s in ordered_structures
        ]

        return sgraphs

    @staticmethod
    def _get_unique_sites(structure):
        """
        Get dict that maps site indices to unique identifiers.

        Args:
            structure (Structure): ground state Structure object.

        Returns:
            unique_site_ids (dict): maps tuples of equivalent site indices to a
                unique int identifier
            wyckoff_ids (dict): maps tuples of equivalent site indices to their
                wyckoff symbols

        """

        # Get a nonmagnetic representation of the supercell geometry
        s0 = CollinearMagneticStructureAnalyzer(
            structure, make_primitive=False, threshold=0.0
        ).get_nonmagnetic_structure(make_primitive=False)

        # Get unique sites and wyckoff positions
        if "wyckoff" in s0.site_properties:
            s0.remove_site_property("wyckoff")

        symm_s0 = SpacegroupAnalyzer(s0).get_symmetrized_structure()
        wyckoff = ["n/a"] * len(symm_s0)
        equivalent_indices = symm_s0.equivalent_indices
        wyckoff_symbols = symm_s0.wyckoff_symbols

        # Construct dictionaries that map sites to numerical and wyckoff
        # identifiers
        unique_site_ids = {}
        wyckoff_ids = {}

        i = 0
        for indices, symbol in zip(equivalent_indices, wyckoff_symbols):
            unique_site_ids[tuple(indices)] = i
            wyckoff_ids[i] = symbol
            i += 1
            for index in indices:
                wyckoff[index] = symbol

        return unique_site_ids, wyckoff_ids

    def _get_nn_dict(self):
        """Get dict of unique nearest neighbor interactions.

        Returns:
            None: (sets self.nn_interactions and self.dists instance variables)

        """

        tol = self.tol  # tolerance on NN distances
        sgraph = self.sgraphs[0]
        unique_site_ids = self.unique_site_ids

        nn_dict = {}
        nnn_dict = {}
        nnnn_dict = {}

        all_dists = []

        # Loop over unique sites and get neighbor distances up to NNNN
        for k in unique_site_ids:
            i = k[0]
            i_key = unique_site_ids[k]
            connected_sites = sgraph.get_connected_sites(i)
            dists = [round(cs[-1], 2) for cs in connected_sites]  # i<->j distances
            dists = sorted(list(set(dists)))  # NN, NNN, NNNN, etc.

            dists = dists[:3]  # keep up to NNNN
            all_dists += dists

        # Keep only up to NNNN and call dists equal if they are within tol
        all_dists = sorted(list(set(all_dists)))
        rm_list = []
        for idx, d in enumerate(all_dists[:-1]):
            if abs(d - all_dists[idx + 1]) < tol:
                rm_list.append(idx + 1)

        all_dists = [d for idx, d in enumerate(all_dists) if idx not in rm_list]

        if len(all_dists) < 3:  # pad with zeros
            all_dists += [0.0] * (3 - len(all_dists))

        all_dists = all_dists[:3]
        labels = ["nn", "nnn", "nnnn"]
        dists = {l: d for (l, d) in zip(labels, all_dists)}

        # Get dictionary keys for interactions
        for k in unique_site_ids:
            i = k[0]
            i_key = unique_site_ids[k]
            connected_sites = sgraph.get_connected_sites(i)

            # Loop over sites and determine unique NN, NNN, etc. interactions
            for cs in connected_sites:
                dist = round(cs[-1], 2)  # i_j distance

                j = cs[2]  # j index
                for key in unique_site_ids.keys():
                    if j in key:
                        j_key = unique_site_ids[key]
                if abs(dist - dists["nn"]) <= tol:
                    nn_dict[i_key] = j_key
                elif abs(dist - dists["nnn"]) <= tol:
                    nnn_dict[i_key] = j_key
                elif abs(dist - dists["nnnn"]) <= tol:
                    nnnn_dict[i_key] = j_key

        nn_interactions = {"nn": nn_dict, "nnn": nnn_dict, "nnnn": nnnn_dict}

        self.dists = dists
        self.nn_interactions = nn_interactions

    def _get_exchange_df(self):
        """
        Loop over all sites in a graph and count the number and types of
        nearest neighbor interactions, computing +-|S_i . S_j| to construct
        a Heisenberg Hamiltonian for each graph.

        Returns:
            None: (sets self.ex_mat instance variable)

        TODO:
            * Deal with large variance in |S| across configs

        """

        sgraphs = self.sgraphs
        tol = self.tol
        unique_site_ids = self.unique_site_ids
        nn_interactions = self.nn_interactions
        dists = self.dists

        # Get |site magmoms| from FM ordering so that S_i and S_j are consistent?
        # Large S variations is throwing a loop
        # fm_struct = self.get_low_energy_orderings()[0]

        # Total energy and nonmagnetic energy contribution
        columns = ["E", "E0"]

        # Get labels of unique NN interactions
        for k0, v0 in nn_interactions.items():
            for i, j in v0.items():  # i and j indices
                c = str(i) + "-" + str(j) + "-" + str(k0)
                c_rev = str(j) + "-" + str(i) + "-" + str(k0)
                if c not in columns and c_rev not in columns:
                    columns.append(c)

        num_sgraphs = len(sgraphs)

        # Keep n interactions (not counting 'E') for n+1 structure graphs
        columns = columns[: num_sgraphs + 1]

        num_nn_j = len(columns) - 1  # ignore total energy
        j_columns = [name for name in columns if name not in ["E", "E0"]]
        ex_mat_empty = pd.DataFrame(columns=columns)
        ex_mat = ex_mat_empty.copy()

        if len(j_columns) < 2:
            self.ex_mat = ex_mat  # Only <J> can be calculated here
        else:
            sgraphs_copy = copy.deepcopy(sgraphs)
            sgraph_index = 0

            # Loop over all sites in each graph and compute |S_i . S_j|
            # for n+1 unique graphs to compute n exchange params
            for graph in sgraphs:
                sgraph = sgraphs_copy.pop(0)
                ex_row = pd.DataFrame(
                    np.zeros((1, num_nn_j + 1)), index=[sgraph_index], columns=columns
                )

                for i, node in enumerate(sgraph.graph.nodes):
                    # s_i_sign = np.sign(sgraph.structure.site_properties['magmom'][i])
                    s_i = sgraph.structure.site_properties["magmom"][i]

                    for k in unique_site_ids.keys():
                        if i in k:
                            i_index = unique_site_ids[k]

                    # Get all connections for ith site and compute |S_i . S_j|
                    connections = sgraph.get_connected_sites(i)
                    # dists = [round(cs[-1], 2) for cs in connections]  # i<->j distances
                    # dists = sorted(list(set(dists)))  # NN, NNN, NNNN, etc.

                    for j, connection in enumerate(connections):
                        j_site = connection[2]
                        dist = round(connection[-1], 2)  # i_j distance

                        # s_j_sign = np.sign(sgraph.structure.site_properties['magmom'][j_site])
                        s_j = sgraph.structure.site_properties["magmom"][j_site]

                        for k in unique_site_ids.keys():
                            if j_site in k:
                                j_index = unique_site_ids[k]

                        # Determine order of connection
                        if abs(dist - dists["nn"]) <= tol:
                            order = "-nn"
                        elif abs(dist - dists["nnn"]) <= tol:
                            order = "-nnn"
                        elif abs(dist - dists["nnnn"]) <= tol:
                            order = "-nnnn"
                        j_ij = str(i_index) + "-" + str(j_index) + order
                        j_ji = str(j_index) + "-" + str(i_index) + order

                        if j_ij in ex_mat.columns:
                            ex_row.at[sgraph_index, j_ij] -= s_i * s_j
                        elif j_ji in ex_mat.columns:
                            ex_row.at[sgraph_index, j_ji] -= s_i * s_j

                # Ignore the row if it is a duplicate to avoid singular matrix
                if ex_mat.append(ex_row)[j_columns].equals(
                        ex_mat.append(ex_row)[j_columns].drop_duplicates(keep="first")
                ):
                    e_index = self.ordered_structures.index(sgraph.structure)
                    ex_row.at[sgraph_index, "E"] = self.energies[e_index]
                    sgraph_index += 1
                    ex_mat = ex_mat.append(ex_row)
                    # if sgraph_index == num_nn_j:  # check for zero columns
                    #     zeros = [b for b in (ex_mat[j_columns] == 0).all(axis=0)]
                    #     if True in zeros:
                    #         sgraph_index -= 1  # keep looking

            ex_mat[j_columns] = ex_mat[j_columns].div(
                2.0
            )  # 1/2 factor in Heisenberg Hamiltonian
            ex_mat[["E0"]] = 1  # Nonmagnetic contribution

            # Check for singularities and delete columns with all zeros
            zeros = [b for b in (ex_mat == 0).all(axis=0)]
            if True in zeros:
                c = ex_mat.columns[zeros.index(True)]
                ex_mat = ex_mat.drop(columns=[c], axis=1)
                # ex_mat = ex_mat.drop(ex_mat.tail(len_zeros).index)

            # Force ex_mat to be square
            ex_mat = ex_mat[: ex_mat.shape[1] - 1]

            self.ex_mat = ex_mat

    def get_exchange(self):
        """
        Take Heisenberg Hamiltonian and corresponding energy for each row and
        solve for the exchange parameters.

        Returns:
            ex_params (dict): Exchange parameter values (meV/atom).

        """

        ex_mat = self.ex_mat
        # Solve the matrix equation for J_ij values
        E = ex_mat[["E"]]
        j_names = [j for j in ex_mat.columns if j not in ["E"]]

        # Only 1 NN interaction
        if len(j_names) < 3:
            # Estimate exchange by J ~ E_AFM - E_FM
            j_avg = self.estimate_exchange()
            ex_params = {"<J>": j_avg}
            self.ex_params = ex_params

            return ex_params

        # Solve eigenvalue problem for more than 1 NN interaction
        H = ex_mat.loc[:, ex_mat.columns != "E"].values
        H_inv = np.linalg.inv(H)
        j_ij = np.dot(H_inv, E)

        # Convert J_ij to meV
        j_ij[1:] *= 1000  # J_ij in meV
        j_ij = j_ij.tolist()
        ex_params = {j_name: j[0] for j_name, j in zip(j_names, j_ij)}

        self.ex_params = ex_params

        return ex_params

    def get_low_energy_orderings(self):
        """
        Find lowest energy FM and AFM orderings to compute E_AFM - E_FM.

        Returns:
            fm_struct (Structure): fm structure with 'magmom' site property
            afm_struct (Structure): afm structure with 'magmom' site property
            fm_e (float): fm energy
            afm_e (float): afm energy

        """

        fm_struct, afm_struct = None, None
        mag_min = np.inf
        mag_max = 0.001
        fm_e_min = 0
        afm_e_min = 0

        # epas = [e / len(s) for (e, s) in zip(self.energies, self.ordered_structures)]

        for s, e in zip(self.ordered_structures, self.energies):

            ordering = CollinearMagneticStructureAnalyzer(
                s, threshold=0.0, make_primitive=False
            ).ordering
            magmoms = s.site_properties["magmom"]

            # Try to find matching orderings first
            if ordering == Ordering.FM and e < fm_e_min:
                fm_struct = s
                mag_max = abs(sum(magmoms))
                fm_e = e
                fm_e_min = e

            if ordering == Ordering.AFM and e < afm_e_min:
                afm_struct = s
                afm_e = e
                mag_min = abs(sum(magmoms))
                afm_e_min = e

        # Brute force search for closest thing to FM and AFM
        if not fm_struct or not afm_struct:
            for s, e in zip(self.ordered_structures, self.energies):
                magmoms = s.site_properties["magmom"]

                if abs(sum(magmoms)) > mag_max:  # FM ground state
                    fm_struct = s
                    fm_e = e
                    mag_max = abs(sum(magmoms))

                # AFM ground state
                if abs(sum(magmoms)) < mag_min:
                    afm_struct = s
                    afm_e = e
                    mag_min = abs(sum(magmoms))
                    afm_e_min = e
                elif abs(sum(magmoms)) == 0 and mag_min == 0:
                    if e < afm_e_min:
                        afm_struct = s
                        afm_e = e
                        afm_e_min = e

        # Convert to magnetic structures with 'magmom' site property
        fm_struct = CollinearMagneticStructureAnalyzer(
            fm_struct, make_primitive=False, threshold=0.0
        ).get_structure_with_only_magnetic_atoms(make_primitive=False)

        afm_struct = CollinearMagneticStructureAnalyzer(
            afm_struct, make_primitive=False, threshold=0.0
        ).get_structure_with_only_magnetic_atoms(make_primitive=False)

        return fm_struct, afm_struct, fm_e, afm_e

    def estimate_exchange(self, fm_struct=None, afm_struct=None, fm_e=None, afm_e=None):
        """
        Estimate <J> for a structure based on low energy FM and AFM orderings.

        Args:
            fm_struct (Structure): fm structure with 'magmom' site property
            afm_struct (Structure): afm structure with 'magmom' site property
<<<<<<< HEAD
            fm_e (float): fm energy/atom
            afm_e (float): afm energy/atom
        
=======
            fm_e (float): fm energy
            afm_e (float): afm energy

>>>>>>> ac8b698c
        Returns:
            j_avg (float): Average exchange parameter (meV/atom)

        """

        # Get low energy orderings if not supplied
        if any(arg is None for arg in [fm_struct, afm_struct, fm_e, afm_e]):
            fm_struct, afm_struct, fm_e, afm_e = self.get_low_energy_orderings()

        magmoms = fm_struct.site_properties["magmom"]

        # Normalize energies by number of magnetic ions
        # fm_e = fm_e / len(magmoms)
        # afm_e = afm_e / len(afm_magmoms)

        m_avg = np.mean([np.sqrt(m ** 2) for m in magmoms])

        # If m_avg for FM config is < 1 we won't get sensibile results.
        if m_avg < 1:
            iamthedanger = """
                Local magnetic moments are small (< 1 muB / atom). The
                exchange parameters may be wrong, but <J> and the mean
                field critical temperature estimate may be OK.
                """
            logging.warning(iamthedanger)

        delta_e = afm_e - fm_e  # J > 0 -> FM
        j_avg = delta_e / (m_avg ** 2)  # eV / magnetic ion
        j_avg *= 1000  # meV / ion

        return j_avg

    def get_mft_temperature(self, j_avg):
        """
        Crude mean field estimate of critical temperature based on <J> for
        one sublattice, or solving the coupled equations for a multisublattice
        material.

        Args:
            j_avg (float): j_avg (float): Average exchange parameter (meV/atom)

        Returns:
            mft_t (float): Critical temperature (K)

        """

        num_sublattices = len(self.unique_site_ids)
        k_boltzmann = 0.0861733  # meV/K

        # Only 1 magnetic sublattice
        if num_sublattices == 1:

            mft_t = 2 * abs(j_avg) / 3 / k_boltzmann

        else:  # multiple magnetic sublattices
            omega = np.zeros((num_sublattices, num_sublattices))
            ex_params = self.ex_params
            ex_params = {k: v for (k, v) in ex_params.items() if k != "E0"}  # ignore E0
            for k in ex_params:
                # split into i, j unique site identifiers
                sites = [elem for elem in k.split("-")]
                sites = [int(num) for num in sites[:2]]  # cut 'nn' identifier
                i, j = sites[0], sites[1]
                omega[i, j] += ex_params[k]
                omega[j, i] += ex_params[k]

            omega = omega * 2 / 3 / k_boltzmann
            eigenvals, eigenvecs = np.linalg.eig(omega)
            mft_t = max(eigenvals)

        if mft_t > 1500:  # Not sensible!
            stayoutofmyterritory = """
                This mean field estimate is too high! Probably
                the true low energy orderings were not given as inputs.
                """
            logging.warning(stayoutofmyterritory)

        return mft_t

    def get_interaction_graph(self, filename=None):
        """
        Get a StructureGraph with edges and weights that correspond to exchange
        interactions and J_ij values, respectively.

        Args:
            filename (str): if not None, save interaction graph to filename.
        Returns:
            igraph (StructureGraph): Exchange interaction graph.
        """

        structure = self.ordered_structures[0]
        sgraph = self.sgraphs[0]

        igraph = StructureGraph.with_empty_graph(
            structure, edge_weight_name="exchange_constant", edge_weight_units="meV"
        )

        if "<J>" in self.ex_params:  # Only <J> is available
            warning_msg = """
                Only <J> is available. The interaction graph will not tell
                you much.
                """
            logging.warning(warning_msg)

        # J_ij exchange interaction matrix
        for i, node in enumerate(sgraph.graph.nodes):
            connections = sgraph.get_connected_sites(i)
            for c in connections:
                jimage = c[1]  # relative integer coordinates of atom j
                j = c[2]  # index of neighbor
                dist = c[-1]  # i <-> j distance

                j_exc = self._get_j_exc(i, j, dist)

                igraph.add_edge(
                    i, j, to_jimage=jimage, weight=j_exc, warn_duplicates=False
                )

        # Save to a json file if desired
        if filename:
            if filename.endswith(".json"):
                dumpfn(igraph, filename)
            else:
                filename += ".json"
                dumpfn(igraph, filename)

        return igraph

    def _get_j_exc(self, i, j, dist):
        """
        Convenience method for looking up exchange parameter between two sites.

        Args:
            i (int): index of ith site
            j (int): index of jth site
            dist (float): distance (Angstrom) between sites
                (10E-2 precision)

        Returns:
            j_exc (float): Exchange parameter in meV
        """

        # Get unique site identifiers
        for k in self.unique_site_ids.keys():
            if i in k:
                i_index = self.unique_site_ids[k]
            if j in k:
                j_index = self.unique_site_ids[k]

        order = ""

        # Determine order of interaction
        if abs(dist - self.dists["nn"]) <= self.tol:
            order = "-nn"
        elif abs(dist - self.dists["nnn"]) <= self.tol:
            order = "-nnn"
        elif abs(dist - self.dists["nnnn"]) <= self.tol:
            order = "-nnnn"

        j_ij = str(i_index) + "-" + str(j_index) + order
        j_ji = str(j_index) + "-" + str(i_index) + order

        if j_ij in self.ex_params:
            j_exc = self.ex_params[j_ij]
        elif j_ji in self.ex_params:
            j_exc = self.ex_params[j_ji]
        else:
            j_exc = 0

        # Check if only averaged NN <J> values are available
        if "<J>" in self.ex_params and order == "-nn":
            j_exc = self.ex_params["<J>"]

        return j_exc

    def get_heisenberg_model(self):
        """Save results of mapping to a HeisenbergModel object.

        Returns:
            hmodel (HeisenbergModel): MSONable object.

        """

        # Original formula unit with nonmagnetic ions
        hm_formula = str(self.ordered_structures_[0].composition.reduced_formula)

        hm_structures = self.ordered_structures
        hm_energies = self.energies
        hm_cutoff = self.cutoff
        hm_tol = self.tol
        hm_sgraphs = self.sgraphs
        hm_usi = self.unique_site_ids
        hm_wids = self.wyckoff_ids
        hm_nni = self.nn_interactions
        hm_d = self.dists

        # Exchange matrix DataFrame in json format
        hm_em = self.ex_mat.to_json()
        hm_ep = self.get_exchange()
        hm_javg = self.estimate_exchange()
        hm_igraph = self.get_interaction_graph()

        hmodel = HeisenbergModel(
            hm_formula,
            hm_structures,
            hm_energies,
            hm_cutoff,
            hm_tol,
            hm_sgraphs,
            hm_usi,
            hm_wids,
            hm_nni,
            hm_d,
            hm_em,
            hm_ep,
            hm_javg,
            hm_igraph,
        )

        return hmodel


class HeisenbergScreener:
<<<<<<< HEAD
    def __init__(self, structures, energies, screen=False):
        """Clean and screen magnetic orderings.

        This class pre-processes magnetic orderings and energies for HeisenbergMapper. It prioritizes low-energy orderings with large and localized magnetic moments.
=======
    """
    Class to clean and screen magnetic orderings.
    """
    def __init__(self, structures, energies):
        """
        This class pre-processes magnetic orderings and energies for
        HeisenbergMapper. It prioritizes low-energy orderings with large and
        localized magnetic moments.
>>>>>>> ac8b698c

        Args:
            structures (list): Structure objects with magnetic moments.
            energies (list): Energies/atom of magnetic orderings.
            screen (bool): Try to screen out high energy and low-spin configurations.

        Attributes:
            screened_structures (list): Sorted structures.
            screened_energies (list): Sorted energies.
        """

        # Cleanup
        structures, energies = self._do_cleanup(structures, energies)

        n_structures = len(structures)

        # If there are more than 2 structures, we want to perform a
        # screening to prioritize well-behaved orderings
        if screen and n_structures > 2:
            structures, energies = self._do_screen(structures, energies)

        self.screened_structures = structures
        self.screened_energies = energies

    @staticmethod
    def _do_cleanup(structures, energies):
        """Sanitize input structures and energies.

        Takes magnetic structures and performs the following operations
        - Erases nonmagnetic ions and gives all ions ['magmom'] site prop
        - Converts total energies -> energy / magnetic ion
        - Checks for duplicate/degenerate orderings
        - Sorts by energy

        Args:
            structures (list): Structure objects with magmoms.
            energies (list): Corresponding energies.

        Returns:
            ordered_structures (list): Sanitized structures.
            ordered_energies (list): Sorted energies.

        """

        # Get only magnetic ions & give all structures site_properties['magmom']
        # zero threshold so that magnetic ions with small moments
        # are preserved
        ordered_structures = [
            CollinearMagneticStructureAnalyzer(
                s, make_primitive=False, threshold=0.0
            ).get_structure_with_only_magnetic_atoms(make_primitive=False)
            for s in structures
        ]

        # Convert to energies / magnetic ion
        energies = [e / len(s) for (e, s) in zip(energies, ordered_structures)]

        # Check for duplicate / degenerate states (sometimes different initial
        # configs relax to the same state)
        remove_list = []
        for i, e in enumerate(energies):
            e_tol = 6  # 10^-6 eV/atom tol on energies
            e = round(e, e_tol)
            if i not in remove_list:
                for i_check, e_check in enumerate(energies):
                    e_check = round(e_check, e_tol)
                    if i != i_check and i_check not in remove_list and e == e_check:
                        remove_list.append(i_check)

        # Also discard structures with small |magmoms| < 0.1 uB
        # xx - get rid of these or just bury them in the list?
        # for i, s in enumerate(ordered_structures):
        #     magmoms = s.site_properties['magmom']
        #     if i not in remove_list:
        #         if any(abs(m) < 0.1 for m in magmoms):
        #             remove_list.append(i)

        # Remove duplicates
        if len(remove_list):
            ordered_structures = [
                s for i, s in enumerate(ordered_structures) if i not in remove_list
            ]
            energies = [e for i, e in enumerate(energies) if i not in remove_list]

        # Sort by energy if not already sorted
        ordered_structures = [
            s for _, s in sorted(zip(energies, ordered_structures), reverse=False)
        ]
        ordered_energies = sorted(energies, reverse=False)

        return ordered_structures, ordered_energies

    @staticmethod
    def _do_screen(structures, energies):
        """Screen and sort magnetic orderings based on some criteria.

        Prioritize low energy orderings and large, localized magmoms. do_clean should be run first to sanitize inputs.

        Args:
            structures (list): At least three structure objects.
            energies (list): Energies.

        Returns:
            screened_structures (list): Sorted structures.
            screened_energies (list): Sorted energies.

        """

        magmoms = [s.site_properties["magmom"] for s in structures]
        n_below_1ub = [len([m for m in ms if abs(m) < 1]) for ms in magmoms]

        df = pd.DataFrame(
            {
                "structure": structures,
                "energy": energies,
                "magmoms": magmoms,
                "n_below_1ub": n_below_1ub,
            }
        )

        # keep the ground and first excited state fixed to capture the
        # low-energy spectrum
        index = list(df.index)[2:]
        df_high_energy = df.iloc[2:]

        # Prioritize structures with fewer magmoms < 1 uB
        df_high_energy = df_high_energy.sort_values(by="n_below_1ub")

        index = [0, 1] + list(df_high_energy.index)

        # sort
        df = df.reindex(index)
        screened_structures = list(df["structure"].values)
        screened_energies = list(df["energy"].values)

        return screened_structures, screened_energies


class HeisenbergModel(MSONable):
    def __init__(
        self,
        formula=None,
        structures=None,
        energies=None,
        cutoff=None,
        tol=None,
        sgraphs=None,
        unique_site_ids=None,
        wyckoff_ids=None,
        nn_interactions=None,
        dists=None,
        ex_mat=None,
        ex_params=None,
        javg=None,
        igraph=None,
    ):
        """
        Store a Heisenberg model fit to low-energy magnetic orderings. Intended to be generated by HeisenbergMapper.get_heisenberg_model(). 

        Args:
            formula (str): Reduced formula of compound.
            structures (list): Structure objects with magmoms.
            energies (list): Energies of each relaxed magnetic structure.
            cutoff (float): Cutoff in Angstrom for nearest neighbor search.
            tol (float): Tolerance (in Angstrom) on nearest neighbor distances being equal.
            sgraphs (list): StructureGraph objects.
            unique_site_ids (dict): Maps each site to its unique numerical
                identifier.
            wyckoff_ids (dict): Maps unique numerical identifier to wyckoff
                position.
            nn_interacations (dict): {i: j} pairs of NN interactions
                between unique sites.
            dists (dict): NN, NNN, and NNNN interaction distances
            ex_mat (DataFrame): Invertible Heisenberg Hamiltonian for each
                graph.
            ex_params (dict): Exchange parameter values (meV/atom).
            javg (float): <J> exchange param (meV/atom). 
            igraph (StructureGraph): Exchange interaction graph.

        """

        self.formula = formula
        self.structures = structures
        self.energies = energies
        self.cutoff = cutoff
        self.tol = tol
        self.sgraphs = sgraphs
        self.unique_site_ids = unique_site_ids
        self.wyckoff_ids = wyckoff_ids
        self.nn_interactions = nn_interactions
        self.dists = dists
        self.ex_mat = ex_mat
        self.ex_params = ex_params
        self.javg = javg
        self.igraph = igraph

    def as_dict(self):
        """
        Because some dicts have tuple keys, some sanitization is required for json compatibility.
        """

        d = {}
        d["@module"] = self.__class__.__module__
        d["@class"] = self.__class__.__name__
        d["@version"] = __version__
        d["formula"] = self.formula
        d["structures"] = [s.as_dict() for s in self.structures]
        d["energies"] = self.energies
        d["cutoff"] = self.cutoff
        d["tol"] = self.tol
        d["sgraphs"] = [sgraph.as_dict() for sgraph in self.sgraphs]
        d["dists"] = self.dists
        d["ex_params"] = self.ex_params
        d["javg"] = self.javg
        d["igraph"] = self.igraph.as_dict()

        # Sanitize tuple & int keys
        d["ex_mat"] = jsanitize(self.ex_mat)
        d["nn_interactions"] = jsanitize(self.nn_interactions)
        d["unique_site_ids"] = jsanitize(self.unique_site_ids)
        d["wyckoff_ids"] = jsanitize(self.wyckoff_ids)

        return d

    @classmethod
    def from_dict(cls, d):
        """Create a HeisenbergModel from a dict."""

        # Reconstitute the site ids
        usids = {}
        wids = {}
        nnis = {}

        from ast import literal_eval

        for k, v in d["nn_interactions"].items():
            nn_dict = {}
            for k1, v1 in v.items():
                key = literal_eval(k1)
                nn_dict[key] = v1
            nnis[k] = nn_dict

        for k, v in d["unique_site_ids"].items():
            key = literal_eval(k)
            if type(key) == int:
                usids[tuple([key])] = v
            elif type(key) == tuple:
                usids[key] = v

        for k, v in d["wyckoff_ids"].items():
            key = literal_eval(k)
            wids[key] = v

        # Reconstitute the structure and graph objects
        structures = []
        sgraphs = []
        for v in d["structures"]:
            structures.append(Structure.from_dict(v))
        for v in d["sgraphs"]:
            sgraphs.append(StructureGraph.from_dict(v))

        # Interaction graph
        igraph = StructureGraph.from_dict(d["igraph"])

        # Reconstitute the exchange matrix DataFrame
        try:
            ex_mat = eval(d["ex_mat"])
            ex_mat = pd.DataFrame.from_dict(ex_mat)
        except SyntaxError:  # if ex_mat is empty
            ex_mat = pd.DataFrame(columns=["E", "E0"])

        hmodel = HeisenbergModel(
            formula=d["formula"],
            structures=structures,
            energies=d["energies"],
            cutoff=d["cutoff"],
            tol=d["tol"],
            sgraphs=sgraphs,
            unique_site_ids=usids,
            wyckoff_ids=wids,
            nn_interactions=nnis,
            dists=d["dists"],
            ex_mat=ex_mat,
            ex_params=d["ex_params"],
            javg=d["javg"],
            igraph=igraph,
        )

        return hmodel

    def _get_j_exc(self, i, j, dist):
        """
        Convenience method for looking up exchange parameter between two sites.

        Args:
            i (int): index of ith site
            j (int): index of jth site
            dist (float): distance (Angstrom) between sites +- tol

        Returns:
            j_exc (float): Exchange parameter in meV
        """

        # Get unique site identifiers
        for k in self.unique_site_ids.keys():
            if i in k:
                i_index = self.unique_site_ids[k]
            if j in k:
                j_index = self.unique_site_ids[k]

        order = ""

        # Determine order of interaction
        if abs(dist - self.dists["nn"]) <= self.tol:
            order = "-nn"
        elif abs(dist - self.dists["nnn"]) <= self.tol:
            order = "-nnn"
        elif abs(dist - self.dists["nnnn"]) <= self.tol:
            order = "-nnnn"

        j_ij = str(i_index) + "-" + str(j_index) + order
        j_ji = str(j_index) + "-" + str(i_index) + order

        if j_ij in self.ex_params:
            j_exc = self.ex_params[j_ij]
        elif j_ji in self.ex_params:
            j_exc = self.ex_params[j_ji]
        else:
            j_exc = 0

        # Check if only averaged NN <J> values are available
        if "<J>" in self.ex_params and order == "-nn":
            j_exc = self.ex_params["<J>"]

        return j_exc<|MERGE_RESOLUTION|>--- conflicted
+++ resolved
@@ -503,15 +503,9 @@
         Args:
             fm_struct (Structure): fm structure with 'magmom' site property
             afm_struct (Structure): afm structure with 'magmom' site property
-<<<<<<< HEAD
             fm_e (float): fm energy/atom
             afm_e (float): afm energy/atom
         
-=======
-            fm_e (float): fm energy
-            afm_e (float): afm energy
-
->>>>>>> ac8b698c
         Returns:
             j_avg (float): Average exchange parameter (meV/atom)
 
@@ -735,21 +729,14 @@
 
 
 class HeisenbergScreener:
-<<<<<<< HEAD
-    def __init__(self, structures, energies, screen=False):
-        """Clean and screen magnetic orderings.
-
-        This class pre-processes magnetic orderings and energies for HeisenbergMapper. It prioritizes low-energy orderings with large and localized magnetic moments.
-=======
     """
     Class to clean and screen magnetic orderings.
     """
-    def __init__(self, structures, energies):
+    def __init__(self, structures, energies, screen=False):
         """
         This class pre-processes magnetic orderings and energies for
         HeisenbergMapper. It prioritizes low-energy orderings with large and
         localized magnetic moments.
->>>>>>> ac8b698c
 
         Args:
             structures (list): Structure objects with magnetic moments.
