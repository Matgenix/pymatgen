#!/usr/bin/env python

"""
This module implements Compatibility corrections for mixing runs of different
functionals.
"""

from __future__ import division

__author__ = "Shyue Ping Ong, Anubhav Jain, Sai Jayaraman"
__copyright__ = "Copyright 2012, The Materials Project"
__version__ = "1.0"
__maintainer__ = "Shyue Ping Ong"
__email__ = "shyuep@gmail.com"
__date__ = "Mar 19, 2012"


import os
import ConfigParser
from collections import defaultdict

from pymatgen.io.vaspio_set import MITVaspInputSet, MPVaspInputSet
from pymatgen.core.periodic_table import Element
from pymatgen.analysis.structure_analyzer import oxide_type

import abc


class Correction(object):
    """
    A Correction class is a pre-defined scheme for correction a computed
    entry based on the type and chemistry of the structure and the
    calculation parameters. All Correction classes must implement a
    correct_entry method.
    """
    __metaclass__ = abc.ABCMeta

    @abc.abstractmethod
    def correct_entry(self, entry):
        """
        Corrects a single entry.

        Args:
            entry:
                A ComputedEntry object.

        Returns:
            An processed entry. None if entry is not compatible within the
            processing scheme.
        """
        return


class PotcarCorrection(Correction):
    """
    Checks that POTCARs are valid within a pre-defined input set. This
    ensures that calculations performed using different InputSets are not
    compared against each other.


    Entry.parameters must contain a "potcar_symbols" key that is a list of
    all POTCARs used in the run. Again, using the example of an Fe2O3 run
    using Materials Project parameters, this would look like
    entry.parameters["potcar_symbols"] = ['PAW_PBE Fe_pv 06Sep2000',
    'PAW_PBE O 08Apr2002'].
    """
    def __init__(self, name):
        """
        Args:
            name:
                Name of settings to use. Current valid settings are MP or
                MIT, which is the relevant settings based on the MP or MIT
                VaspInputSets.

        Raises:
            ValueError if entry do not contain "potcar_symbols" key.
        """
        if name == "MP":
            input_set = MPVaspInputSet()
        elif name == "MIT":
            input_set = MITVaspInputSet()
        self.valid_potcars = set(input_set.potcar_settings.values())

    def correct_entry(self, entry):
        try:
            psp_settings = set([sym.split(" ")[1]
                                for sym
                                in entry.parameters["potcar_symbols"]])
        except KeyError:
            raise ValueError("PotcarCorrection can only be "
                             "checked for entries with a \"potcar_symbols\" in "
                             "entry.parameters")
        if not self.valid_potcars.issuperset(psp_settings):
            return None
        return entry


class GasCorrection(Correction):
    """
    Correct gas energies to obtain the right formation energies. Note that
    this depends on calculations being run within the same input set.
    """
    def __init__(self, name):
        """
        Args:
            name:
                Name of settings to use. Current valid settings are MP or
                MIT, which is the relevant settings based on the MP or MIT
                VaspInputSets.
        """
        module_dir = os.path.dirname(os.path.abspath(__file__))
        config = ConfigParser.SafeConfigParser()
        config.optionxform = str
        config.readfp(open(os.path.join(module_dir, "Compatibility.cfg")))
        cpd_energies = dict(
            config.items("{}CompoundEnergies".format(name)))
        self.cpd_energies = {k: float(v) for k, v in cpd_energies.items()}
        self.oxide_correction = {
            k: float(v) for k, v
            in config.items("{}OxideCorrection".format(name))}

    def correct_entry(self, entry):
        comp = entry.composition
        rform = entry.composition.reduced_formula
        if rform in self.cpd_energies:
            entry.entry_id = -comp.keys()[0].Z
            entry.correction += self.cpd_energies[rform] * comp.num_atoms \
                - entry.uncorrected_energy
            return entry

        correction = 0
        #Check for oxide, peroxide, superoxide, and ozonide corrections.
        if len(comp) >= 2 and Element("O") in comp:
            if "oxide_type" in entry.data:
                if entry.data["oxide_type"] in self.oxide_correction:
                    ox_corr = self.oxide_correction[
                        entry.data["oxide_type"]]
                    correction += ox_corr * comp["O"]
<<<<<<< HEAD
                # Legacy option/ if hydroxides are still labeled: apply same
                # correction as for oxides
                elif entry.data["oxide_type"] == "hydroxide":
                    correction += self.oxide_correction["oxide"] *\
                        comp["O"]
=======
>>>>>>> 1c400e24

            elif hasattr(entry, "structure"):
                ox_type, nbonds = oxide_type(entry.structure, 1.05,
                                             return_nbonds=True)
                if ox_type in self.oxide_correction:
                    correction += self.oxide_correction[ox_type] * \
                        nbonds
            else:
                if rform in UCorrection.common_peroxides:
                    correction += self.oxide_correction["peroxide"] * \
                        comp["O"]
                elif rform in UCorrection.common_superoxides:
                    correction += self.oxide_correction["superoxide"] * \
                        comp["O"]
                elif rform in UCorrection.ozonides:
                    correction += self.oxide_correction["ozonide"] * \
                        comp["O"]
                elif Element("O") in comp.elements and len(comp.elements) > 1:
                    correction += self.oxide_correction['oxide'] * comp["O"]

        entry.correction += correction
        return entry


class AqueousCorrection(Correction):
    """
    This class implements aqueous phase compound corrections for elements
    and H2O.
    """
    def __init__(self, name):
        """
        Args:
            name:
                The name of the input set to use. Can be either MP or MIT.
        """

        module_dir = os.path.dirname(os.path.abspath(__file__))
        config = ConfigParser.SafeConfigParser()
        config.optionxform = str
        config.readfp(open(os.path.join(module_dir,
                                        "Compatibility.cfg")))

        cpd_energies = dict(
            config.items("{}AqueousCompoundEnergies".format(name)))

        self.cpd_energies = {k: float(v) for k, v in cpd_energies.items()}

    def correct_entry(self, entry):
        comp = entry.composition
        rform = comp.reduced_formula
        cpdenergies = self.cpd_energies
        if rform in cpdenergies:
            if rform in ["H2", "H2O"]:
                entry.entry_id = -comp.keys()[0].Z
                entry.correction = cpdenergies[rform] * comp.num_atoms \
                    - entry.uncorrected_energy
            else:
                entry.correction += cpdenergies[rform] * comp.num_atoms

        return entry


class UCorrection(Correction):
    """
    This class implements the GGA/GGA+U mixing scheme, which allows mixing of
    entries. Entry.parameters must contain a "hubbards" key which is a dict
    of all non-zero Hubbard U values used in the calculation. For example,
    if you ran a Fe2O3 calculation with Materials Project parameters,
    this would look like entry.parameters["hubbards"] = {"Fe": 5.3}
    If the "hubbards" key is missing, a GGA run is assumed.

    It should be noted that ComputedEntries assimilated using the
    pymatgen.apps.borg package and obtained via the MaterialsProject REST
    interface using the pymatgen.matproj.rest package will automatically have
    these fields populated.
    """
    common_peroxides = ["Li2O2", "Na2O2", "K2O2", "Cs2O2", "Rb2O2", "BeO2",
                        "MgO2", "CaO2", "SrO2", "BaO2"]
    common_superoxides = ["LiO2", "NaO2", "KO2", "RbO2", "CsO2"]
    ozonides = ["LiO3", "NaO3", "KO3", "NaO5"]

    def __init__(self, name, compat_type):
        """
        Args:
            name:
                Name of settings to use. Current valid settings are MP or
                MIT, which is the relevant settings based on the MP or MIT
                VaspInputSets.
            compat_type:
                Two options, GGA or Advanced.  GGA means all GGA+U entries are
                excluded.  Advanced means mixing scheme is implemented to make
                entries compatible with each other, but entries which are
                supposed to be done in GGA+U will have the equivalent GGA
                entries excluded. For example, Fe oxides should have a U value
                under the Advanced scheme. A GGA Fe oxide run will therefore be
                excluded under the scheme.
        """
        module_dir = os.path.dirname(os.path.abspath(__file__))
        config = ConfigParser.SafeConfigParser()
        config.optionxform = str
        config.readfp(open(os.path.join(module_dir, "Compatibility.cfg")))
        if name == "MP":
            self.input_set = MPVaspInputSet()
        elif name == "MIT":
            self.input_set = MITVaspInputSet()
        else:
            raise ValueError("Invalid input set name {}".format(name))

        u_corrections = {}
        for el in self.input_set.incar_settings["LDAUU"].keys():
            sect_name = "{}{}UCorrections{}".format(name, compat_type, el)
            if sect_name in config.sections():
                corr = dict(config.items(sect_name))
                u_corrections[el] = {k: float(v) for k, v in corr.items()}

        self.u_corrections = u_corrections
        self.u_settings = self.input_set.incar_settings["LDAUU"]

        if compat_type == "GGA":
            self.u_corrections = {}
            self.u_settings = {}

    def correct_entry(self, entry):
        if entry.parameters.get("run_type", "GGA") == "HF":
            return None

        calc_u = entry.parameters.get("hubbards", None)
        calc_u = defaultdict(int) if calc_u is None else calc_u
        comp = entry.composition

        elements = sorted([el for el in comp.elements if comp[el] > 0],
                           key=lambda el: el.X)
        most_electroneg = elements[-1].symbol
        correction = 0

        ucorr = self.u_corrections.get(most_electroneg, {})
        usettings = self.u_settings.get(most_electroneg, {})

        for el in comp.elements:
            sym = el.symbol
            #Check for bad U values
            if calc_u.get(sym, 0) != usettings.get(sym, 0):
                return None
            if sym in ucorr:
                correction += float(ucorr[sym]) * comp[el]

        entry.correction += correction
        return entry


class Compatibility(object):
    """
    The Compatibility class combines a list of corrections to be applied to
    an entry or a set of entries. Note that some of the Corrections have
    interdependencies. For example, PotcarCorrection must always be used
    before any other compatibility. Also, GasCorrection("MP") must be used
    with PotcarCorrection("MP") (similarly with "MIT"). Typically,
    you should use the specific MaterialsProjectCompatibility and
    MITCompatibility subclasses instead.
    """
    def __init__(self, corrections):
        """
        Args:
            corrections:
                List of corrections to apply.
        """
        self.corrections = corrections

    def process_entry(self, entry):
        """
        Process a single entry with the chosen Corrections.

        Args:
            entry:
                A ComputedEntry object.

        Returns:
            An adjusted entry if entry is compatible, otherwise None is
            returned.
        """
        entry.correction = 0
        for c in self.corrections:
            entry = c.correct_entry(entry)
            if entry is None:
                return None
        return entry

    def process_entries(self, entries):
        """
        Process a sequence of entries with the chosen Compatibility scheme.

        Args:
            entries - A sequence of entries.

        Returns:
            An list of adjusted entries.  Entries in the original list which
            are not compatible are excluded.
        """
        return filter(None, map(self.process_entry, entries))


class MaterialsProjectCompatibility(Compatibility):
    """
    This class implements the GGA/GGA+U mixing scheme, which allows mixing of
    entries. Note that this should only be used for VASP calculations using the
    MaterialsProject parameters (see pymatgen.io.vaspio_set.MPVaspInputSet).
    Using this compatibility scheme on runs with different parameters is not
    valid.
    """

    def __init__(self, compat_type="Advanced"):
        """
        Args:
            compat_type:
                Two options, GGA or Advanced.  GGA means all GGA+U entries are
                excluded.  Advanced means mixing scheme is implemented to make
                entries compatible with each other, but entries which are
                supposed to be done in GGA+U will have the equivalent GGA
                entries excluded. For example, Fe oxides should have a U value
                under the Advanced scheme. A GGA Fe oxide run will therefore be
                excluded under the scheme.
        """
        name = "MP"
        Compatibility.__init__(
            self, [PotcarCorrection(name), GasCorrection(name),
                   UCorrection(name, compat_type)])


class MITCompatibility(Compatibility):
    """
    This class implements the GGA/GGA+U mixing scheme, which allows mixing of
    entries. Note that this should only be used for VASP calculations using the
    MIT parameters (see pymatgen.io.vaspio_set MITVaspInputSet). Using
    this compatibility scheme on runs with different parameters is not valid.
    """

    def __init__(self, compat_type="Advanced"):
        """
        Args:
            compat_type:
                Two options, GGA or Advanced.  GGA means all GGA+U entries are
                excluded.  Advanced means mixing scheme is implemented to make
                entries compatible with each other, but entries which are
                supposed to be done in GGA+U will have the equivalent GGA
                entries excluded. For example, Fe oxides should have a U value
                under the Advanced scheme. A GGA Fe oxide run will therefore be
                excluded under the scheme.
        """
        name = "MIT"
        Compatibility.__init__(
            self, [PotcarCorrection(name), GasCorrection(name),
                   UCorrection(name, compat_type)])<|MERGE_RESOLUTION|>--- conflicted
+++ resolved
@@ -136,15 +136,6 @@
                     ox_corr = self.oxide_correction[
                         entry.data["oxide_type"]]
                     correction += ox_corr * comp["O"]
-<<<<<<< HEAD
-                # Legacy option/ if hydroxides are still labeled: apply same
-                # correction as for oxides
-                elif entry.data["oxide_type"] == "hydroxide":
-                    correction += self.oxide_correction["oxide"] *\
-                        comp["O"]
-=======
->>>>>>> 1c400e24
-
             elif hasattr(entry, "structure"):
                 ox_type, nbonds = oxide_type(entry.structure, 1.05,
                                              return_nbonds=True)
