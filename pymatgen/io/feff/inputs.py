--- conflicted
+++ resolved
@@ -348,15 +348,9 @@
             "".join(["TITLE Source:  ", self.source]),
             f"TITLE Structure Summary:  {self.struct.composition.formula}",
             f"TITLE Reduced formula:  {self.struct.composition.reduced_formula}",
-<<<<<<< HEAD
             # f"TITLE space group: ({self.space_group}), space number:  ({self.space_number})",
             # f"TITLE abc:{' '.join([to_s(i).rjust(10) for i in self.struct.lattice.abc])}",
             # f"TITLE angles:{' '.join([to_s(i).rjust(10) for i in self.struct.lattice.angles])}",
-=======
-            f"TITLE space group: ({self.space_group}), space number:  ({self.space_number})",
-            f"TITLE abc:{' '.join([to_s(i).rjust(10) for i in self.struct.lattice.abc])}",
-            f"TITLE angles:{' '.join([to_s(i).rjust(10) for i in self.struct.lattice.angles])}",
->>>>>>> d8a6c479
             f"TITLE sites: {self.struct.num_sites}",
         ]
         for i, site in enumerate(self.struct):
