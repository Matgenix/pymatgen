# coding: utf-8
# Copyright (c) Pymatgen Development Team.
# Distributed under the terms of the MIT License.

"""
This module implements methods for writing LAMMPS input files.
"""


import os
import re
import shutil
import warnings
from pathlib import Path
from string import Template
from typing import Union, Optional, Dict

from monty.json import MSONable
from monty.dev import deprecated

<<<<<<< HEAD
from pymatgen.io.template import TemplateInputSet
from pymatgen.io.core import InputFile
from pymatgen.io.lammps.data import LammpsData  # , CombinedData
=======
from pymatgen.io.template import TemplateInputGen
from pymatgen.io.lammps.data import LammpsData, CombinedData
>>>>>>> 5fcead00

__author__ = "Kiran Mathew, Brandon Wood, Zhi Deng"
__copyright__ = "Copyright 2018, The Materials Virtual Lab"
__version__ = "1.0"
__maintainer__ = "Zhi Deng"
__email__ = "z4deng@eng.ucsd.edu"
__date__ = "Aug 1, 2018"


class LammpsInputFile(InputFile):
    """
    Class representing a LAMMPS input settings file, e.g. in.lammps
    """

    pass


class CombinedData(InputFile):
    """
    Class representing a LAMMPS data file, e.g. system.data
    """

    pass


class LammpsRun(MSONable):
    """
    Examples for various simple LAMMPS runs with given simulation box,
    force field and a few more settings. Experience LAMMPS users should
    consider using write_lammps_inputs method with more sophisticated
    templates.

    """

    template_dir = os.path.join(os.path.dirname(os.path.abspath(__file__)), "templates")

    def __init__(self, script_template, settings, data, script_filename):
        """
        Base constructor.

        Args:
            script_template (str): String template for input script
                with placeholders. The format for placeholders has to
                be '$variable_name', e.g., '$temperature'
            settings (dict): Contains values to be written to the
                placeholders, e.g., {'temperature': 1}.
            data (LammpsData or str): Data file as a LammpsData
                instance or path to an existing data file. Default to
                None, i.e., no data file supplied. Useful only when
                read_data cmd is in the script.
            script_filename (str): Filename for the input script.

        """
        self.script_template = script_template
        self.settings = settings
        self.data = data
        self.script_filename = script_filename

    def write_inputs(self, output_dir, **kwargs):
        """
        Writes all input files (input script, and data if needed).
        Other supporting files are not handled at this moment.

        Args:
            output_dir (str): Directory to output the input files.
            **kwargs: kwargs supported by LammpsData.write_file.

        """
        write_lammps_inputs(
            output_dir=output_dir,
            script_template=self.script_template,
            settings=self.settings,
            data=self.data,
            script_filename=self.script_filename,
            **kwargs,
        )

    @classmethod
    def md(cls, data, force_field, temperature, nsteps, other_settings=None):
        r"""
        Example for a simple MD run based on template md.txt.

        Args:
            data (LammpsData or str): Data file as a LammpsData
                instance or path to an existing data file.
            force_field (str): Combined force field related cmds. For
                example, 'pair_style eam\npair_coeff * * Cu_u3.eam'.
            temperature (float): Simulation temperature.
            nsteps (int): No. of steps to run.
            other_settings (dict): other settings to be filled into
                placeholders.

        """
        template_path = os.path.join(cls.template_dir, "md.txt")
        with open(template_path) as f:
            script_template = f.read()
        settings = other_settings.copy() if other_settings is not None else {}
        settings.update({"force_field": force_field, "temperature": temperature, "nsteps": nsteps})
        script_filename = "in.md"
        return cls(
            script_template=script_template,
            settings=settings,
            data=data,
            script_filename=script_filename,
        )


class LammpsTemplateGen(TemplateInputGen):
    """
    Creates an InputSet object for a LAMMPS run based on a template file.
    The input script is constructed by substituting variables into placeholders
    in the template file using python's Template.safe_substitute() function.
    The data file containing coordinates and topology information can be provided
    as a LammpsData instance. Alternatively, you can include a read_data command
    in the template file that points to an existing data file.
    Other supporting files are not handled at the moment.

    To write the input files to a directory, call LammpsTemplateSet.write_input()
    See pymatgen.io.template.py for additional documentation of this method.
    """

    def get_input_set(  # type: ignore
        self,
        script_template: Union[str, Path],
        settings: Optional[Dict] = None,
        script_filename: str = "in.lammps",
        data: Union[LammpsData, CombinedData] = None,
        data_filename: str = "system.data",
    ):
        """
        Args:
            script_template: String template for input script with
                placeholders. The format for placeholders has to be
                '$variable_name', e.g., '$temperature'
            settings: Contains values to be written to the
                placeholders, e.g., {'temperature': 1}. Default to None.
            data: Data file as a LammpsData instance. Default to None, i.e., no
                data file supplied. Note that a matching 'read_data' command
                must be provided in the script template in order for the data
                file to actually be read.
            script_filename: Filename for the input file.
            data_filename: Filename for the data file, if provided.
        """
        input_set = super().get_input_set(template=script_template, variables=settings, filename=script_filename)

        if data:
            input_set.update({data_filename: data})
        return input_set


@deprecated(LammpsTemplateGen, "This method will be retired in the future. Consider using LammpsTemplateSet instead.")
def write_lammps_inputs(
    output_dir,
    script_template,
    settings=None,
    data=None,
    script_filename="in.lammps",
    make_dir_if_not_present=True,
    **kwargs,
):
    """
    Writes input files for a LAMMPS run. Input script is constructed
    from a str template with placeholders to be filled by custom
    settings. Data file is either written from a LammpsData
    instance or copied from an existing file if read_data cmd is
    inspected in the input script. Other supporting files are not
    handled at the moment.

    Args:
        output_dir (str): Directory to output the input files.
        script_template (str): String template for input script with
            placeholders. The format for placeholders has to be
            '$variable_name', e.g., '$temperature'
        settings (dict): Contains values to be written to the
            placeholders, e.g., {'temperature': 1}. Default to None.
        data (LammpsData or str): Data file as a LammpsData instance or
            path to an existing data file. Default to None, i.e., no
            data file supplied. Useful only when read_data cmd is in
            the script.
        script_filename (str): Filename for the input script.
        make_dir_if_not_present (bool): Set to True if you want the
            directory (and the whole path) to be created if it is not
            present.
        **kwargs: kwargs supported by LammpsData.write_file.

    Examples:
        >>> eam_template = '''units           metal
        ... atom_style      atomic
        ...
        ... lattice         fcc 3.615
        ... region          box block 0 20 0 20 0 20
        ... create_box      1 box
        ... create_atoms    1 box
        ...
        ... pair_style      eam
        ... pair_coeff      1 1 Cu_u3.eam
        ...
        ... velocity        all create $temperature 376847 loop geom
        ...
        ... neighbor        1.0 bin
        ... neigh_modify    delay 5 every 1
        ...
        ... fix             1 all nvt temp $temperature $temperature 0.1
        ...
        ... timestep        0.005
        ...
        ... run             $nsteps'''
        >>> write_lammps_inputs('.', eam_template, settings={'temperature': 1600.0, 'nsteps': 100})
        >>> with open('in.lammps') as f:
        ...     script = f.read()
        ...
        >>> print(script)
        units           metal
        atom_style      atomic

        lattice         fcc 3.615
        region          box block 0 20 0 20 0 20
        create_box      1 box
        create_atoms    1 box

        pair_style      eam
        pair_coeff      1 1 Cu_u3.eam

        velocity        all create 1600.0 376847 loop geom

        neighbor        1.0 bin
        neigh_modify    delay 5 every 1

        fix             1 all nvt temp 1600.0 1600.0 0.1

        timestep        0.005

        run             100


    """
    variables = {} if settings is None else settings
    template = Template(script_template)
    input_script = template.safe_substitute(**variables)
    if make_dir_if_not_present and not os.path.exists(output_dir):
        os.makedirs(output_dir)
    with open(os.path.join(output_dir, script_filename), "w") as f:
        f.write(input_script)
    read_data = re.search(r"read_data\s+(.*)\n", input_script)
    if read_data:
        data_filename = read_data.group(1).split()[0]
        if isinstance(data, LammpsData):
            data.write_file(os.path.join(output_dir, data_filename), **kwargs)
        elif isinstance(data, str) and os.path.exists(data):
            shutil.copyfile(data, os.path.join(output_dir, data_filename))
        else:
            warnings.warn("No data file supplied. Skip writing %s." % data_filename)<|MERGE_RESOLUTION|>--- conflicted
+++ resolved
@@ -18,14 +18,9 @@
 from monty.json import MSONable
 from monty.dev import deprecated
 
-<<<<<<< HEAD
-from pymatgen.io.template import TemplateInputSet
 from pymatgen.io.core import InputFile
-from pymatgen.io.lammps.data import LammpsData  # , CombinedData
-=======
 from pymatgen.io.template import TemplateInputGen
-from pymatgen.io.lammps.data import LammpsData, CombinedData
->>>>>>> 5fcead00
+from pymatgen.io.lammps.data import LammpsData# , CombinedData
 
 __author__ = "Kiran Mathew, Brandon Wood, Zhi Deng"
 __copyright__ = "Copyright 2018, The Materials Virtual Lab"
