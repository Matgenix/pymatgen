# coding: utf-8
"""
Abinit Flows
"""
from __future__ import unicode_literals, division, print_function

import os
import sys
import time
import collections
import warnings
import shutil

from six.moves import map, cPickle as pickle
from monty.io import FileLock
from pymatgen.util.string_utils import pprint_table
from .tasks import Dependency, Status, Node, Task, ScfTask, PhononTask, TaskManager
from .utils import Directory, Editor
from .abiinspect import yaml_read_irred_perts
from .workflows import Workflow, BandStructureWorkflow, PhononWorkflow, G0W0_Workflow, QptdmWorkflow

try:
    from pydispatch import dispatcher
except ImportError:
    pass

import logging
logger = logging.getLogger(__name__)

__author__ = "Matteo Giantomassi"
__copyright__ = "Copyright 2013, The Materials Project"
__version__ = "0.1"
__maintainer__ = "Matteo Giantomassi"


__all__ = [
    "AbinitFlow",
    "G0W0WithQptdmFlow",
    "bandstructure_flow",
    "g0w0_flow",
    "phonon_flow",
]


class AbinitFlow(Node):
    """
    This object is a container of workflows. Its main task is managing the 
    possible inter-depedencies among the workflows and the creation of
    dynamic worfflows that are generates by callbacks registered by the user.

    .. attributes:

        creation_date:
            String with the creation_date

        pickle_protocol: 
            Protocol for Pickle database (default: -1 i.e. latest protocol)
    """
    VERSION = "0.1"

    PICKLE_FNAME = "__AbinitFlow__.pickle"

    def __init__(self, workdir, manager=None, pickle_protocol=-1):
        """
        Args:
            workdir:
                String specifying the directory where the workflows will be produced.
            manager:
                `TaskManager` object responsible for the submission of the jobs.
                If manager is None, the object is initialized from the yaml file
                located either in the working directory or in the user configuration dir.
            pickle_procol:
                Pickle protocol version used for saving the status of the object.
                -1 denotes the latest version supported by the python interpreter.
        """
        super(AbinitFlow, self).__init__()

        self.set_workdir(workdir)

        self.creation_date = time.asctime()

        if manager is None: 
            manager = TaskManager.from_user_config()
        self.manager = manager.deepcopy()

        # List of workflows.
        self._works = []

        self._waited = 0

        # List of callbacks that must be executed when the dependencies reach S_OK
        self._callbacks = []

        self.pickle_protocol = int(pickle_protocol)

        # TODO
        # Signal slots: a dictionary with the list 
        # of callbacks indexed by node_id and SIGNAL_TYPE.
        # When the node changes its status, it broadcast a signal.
        # The flow is listening to all the nodes of the calculation
        # [node_id][SIGNAL] = list_of_signal_handlers
        #self._sig_slots =  slots = {}
        #for work in self:
        #    slots[work] = {s: [] for s in work.S_ALL}

        #for task in self.iflat_tasks():
        #    slots[task] = {s: [] for s in work.S_ALL}

    # This is needed for fireworks although Node.__str__ and __repr__ are much more readable.
    #def __repr__(self):
    #    return self.workdir

    #def __str__(self):
    #    return repr(self)

    def as_dict(self, **kwargs):
        """
        JSON serialization, note that we only need to save 
        a string with the working directory since the object will be 
        reconstructed from the pickle file located in workdir
        """
        return {"workdir": self.workdir}

    # This is needed for fireworks.
    to_dict = as_dict

    @classmethod
    def from_dict(cls, d, **kwargs):
        """Reconstruct the flow from the pickle file."""
        return cls.pickle_load(d["workdir"], **kwargs)

    def set_workdir(self, workdir, chroot=False):
        """
        Set the working directory. Cannot be set more than once unless chroot is True
        """
        if not chroot and hasattr(self, "workdir") and self.workdir != workdir:
            raise ValueError("self.workdir != workdir: %s, %s" % (self.workdir,  workdir))

        # Directories with (input|output|temporary) data.
        self.workdir = os.path.abspath(workdir)
        self.indir = Directory(os.path.join(self.workdir, "indata"))
        self.outdir = Directory(os.path.join(self.workdir, "outdata"))
        self.tmpdir = Directory(os.path.join(self.workdir, "tmpdata"))

    @classmethod
    def pickle_load(cls, filepath, disable_signals=False):
        """
        Loads the object from a pickle file and performs initial setup.

        Args:
            filepath:
                Filename or directory name. It filepath is a directory, we 
                scan the directory tree starting from filepath and we 
                read the first pickle database. Raise RuntimeError if multiple
                databases are found.
            disable_signals:
                If True, the nodes of the flow are not connected by signals.
                This option is usually used when we want to read a flow 
                in read-only mode and we want to avoid any possible side effect.
        """
        if os.path.isdir(filepath):
            # Walk through each directory inside path and find the pickle database.
            for dirpath, dirnames, filenames in os.walk(filepath):
                fnames = [f for f in filenames if f == cls.PICKLE_FNAME]
                if fnames:
                    if len(fnames) == 1:
                        filepath = os.path.join(dirpath, fnames[0])
                        break  # Exit os.walk
                    else:
                        err_msg = "Found multiple databases:\n %s" % str(fnames)
                        raise RuntimeError(err_msg)
            else:
                err_msg = "Cannot find %s inside directory %s" % (cls.PICKLE_FNAME, filepath)
                raise ValueError(err_msg)

        with FileLock(filepath):
            with open(filepath, "rb") as fh:
                flow = pickle.load(fh)

        # Check if versions match.
        if flow.VERSION != cls.VERSION:
            msg = ("File flow version %s != latest version %s\n."
                   "Regenerate the flow to solve the problem " % (flow.VERSION, cls.VERSION))
            warnings.warn(msg)

        if not disable_signals:
            flow.connect_signals()

        # Recompute the status of each task since tasks that
        # have been submitted previously might be completed.
        flow.check_status()
        return flow

    def __len__(self):
        return len(self.works)

    def __iter__(self):
        return self.works.__iter__()

    def __getitem__(self, slice):
        return self.works[slice]

    @property
    def works(self):
        """List of `Workflow` objects contained in self.."""
        return self._works

    @property
    def all_ok(self):
        """True if all the tasks in workflows have reached S_OK."""
        return all(work.all_ok for work in self)

    @property
    def all_tasks(self):
        return self.iflat_tasks()

    @property
    def num_tasks(self):
        """Total number of tasks"""
        return len(list(self.iflat_tasks()))

    @property
    def errored_tasks(self):
        """List of errored tasks."""
        return list(self.iflat_tasks(status=self.S_ERROR))

    @property
    def num_errored_tasks(self):
        """The number of tasks whose status is `S_ERROR`."""
        return len(self.errored_tasks)

    @property
    def unconverged_tasks(self):
        """List of unconverged tasks."""
        return list(self.iflat_tasks(status=self.S_UNCONVERGED))

    @property
    def num_unconverged_tasks(self):
        """The number of tasks whose status is `S_UNCONVERGED`."""
        return len(self.unconverged_tasks)

    @property
    def status_counter(self):
        """
        Returns a `Counter` object that counts the number of tasks with 
        given status (use the string representation of the status as key).
        """
        # Count the number of tasks with given status in each workflow.
        counter = self[0].status_counter
        for work in self[1:]:
            counter += work.status_counter

        return counter

    @property
    def ncpus_reserved(self):
        """
        Returns the number of CPUs reserved in this moment.
        A CPU is reserved if the task is not running but
        we have submitted the task to the queue manager.
        """
        return sum(work.ncpus_reserved for work in self)

    @property
    def ncpus_allocated(self):
        """
        Returns the number of CPUs allocated in this moment.
        A CPU is allocated if it's running a task or if we have
        submitted a task to the queue manager but the job is still pending.
        """
        return sum(work.ncpus_allocated for work in self)

    @property
    def ncpus_inuse(self):
        """
        Returns the number of CPUs used in this moment.
        A CPU is used if there's a job that is running on it.
        """
        return sum(work.ncpus_inuse for work in self)

    @property
    def has_chrooted(self):
        """
        Returns a string that evaluates to True if we have changed 
        the workdir for visualization purposes e.g. we are using sshfs.
        to mount the remote directory where the `Flow` is located.
        The string gives the previous workdir of the flow.
        """
        try:
            return self._chrooted_from
        except AttributeError:
            return ""

    def chroot(self, new_workdir):
        """
        Change the workir of the `Flow`. Mainly used for
        allowing the user to open the GUI on the local host
        and access the flow from remote via sshfs.

        .. note:
            Calling this method will make the flow go in read-only mode.
        """
        self._chrooted_from = self.workdir
        self.set_workdir(new_workdir, chroot=True)

        for i, work in enumerate(self):
            new_wdir = os.path.join(self.workdir, "w" + str(i))
            work.chroot(new_wdir)

    def groupby_status(self):
        """
        Returns a ordered dictionary mapping the task status to 
        the list of named tuples (task, work_index, task_index).
        """
        Entry = collections.namedtuple("Entry", "task wi ti")
        d = collections.defaultdict(list)

        for task, wi, ti in self.iflat_tasks_wti():
            d[task.status].append(Entry(task, wi, ti))

        # Sort keys according to their status.
        return collections.OrderedDict([(k, d[k]) for k in sorted(list(d.keys()))])

    def iflat_tasks_wti(self, status=None, op="=="):
        """
        Generator to iterate over all the tasks of the `Flow`.
        Yields

            (task, work_index, task_index)

        If status is not None, only the tasks whose status satisfies
        the condition (task.status op status) are selected
        status can be either one of the flags defined in the `Task` class 
        (e.g Task.S_OK) or a string e.g "S_OK" 
        """
        return self._iflat_tasks_wti(status=status, op=op, with_wti=True)

    def iflat_tasks(self, status=None, op="=="):
        """
        Generator to iterate over all the tasks of the `Flow`.

        If status is not None, only the tasks whose status satisfies
        the condition (task.status op status) are selected
        status can be either one of the flags defined in the `Task` class 
        (e.g Task.S_OK) or a string e.g "S_OK" 
        """
        return self._iflat_tasks_wti(status=status, op=op, with_wti=False)

    def _iflat_tasks_wti(self, status=None, op="==", with_wti=True):
        """
        Generators that produces a flat sequence of task.
        if status is not None, only the tasks with the specified status are selected.

        Returns:
            (task, work_index, task_index) if with_wti is True else task
        """
        if status is None:
            for wi, work in enumerate(self):
                for ti, task in enumerate(work):
                    if with_wti:
                        yield task, wi, ti
                    else:
                        yield task

        else:
            # Get the operator from the string.
            import operator
            op = {
                "==": operator.eq,
                "!=": operator.ne,
                ">": operator.gt,
                ">=": operator.ge,
                "<": operator.lt,
                "<=": operator.le,
            }[op]

            # Accept Task.S_FLAG or string.
            status = Status.as_status(status)

            for wi, work in enumerate(self):
                for ti, task in enumerate(work):
                    if op(task.status, status):
                        if with_wti:
                            yield task, wi, ti
                        else:
                            yield task

    def check_dependencies(self):
        """Test the dependencies of the nodes for possible deadlocks."""
        deadlocks = []

        for task in self.all_tasks:
            for dep in task.deps:
                if dep.node.depends_on(task):
                    deadlocks.append((task, dep.node))

        if deadlocks:
            lines = ["Detect wrong list of dependecies that will lead to a deadlock:"]
            lines.extend(["%s <--> %s" % nodes for nodes in deadlocks])
            raise ValueError("\n".join(lines))

    #def detect_deadlock(self):
    #    eu_tasks = list(self.errored_tasks) + list(self.unconverged_tasks)
    #     if not eu_tasks:
    #        return []

    #    deadlocked = []
    #    for task in self.all_tasks:
    #        if any(task.depends_on(eu_task) for eu_task in eu_tasks):
    #            deadlocked.append(task)

    #    return deadlocked

    def check_status(self):
        """Check the status of the workflows in self."""
        for work in self:
            work.check_status()

    def fix_critical(self):
        self.fix_queue_critical()
        self.fix_abi_critical()

    def fix_abi_critical(self):
        """
        Fixer for critical events originating form abinit
        """
        for task in self.iflat_tasks(status=Task.S_ABICRITICAL):
            #todo
<<<<<<< HEAD
            if not task.fix_abicritical():
                # task.reset_from_scratch()
                # task.set_status(task.S_READY)
            #else:
=======
            if task.fix_abicritical():
                task.reset_from_scratch()
                # task.set_status(Task.S_READY)
            else:
>>>>>>> dd322105
                info_msg = 'We encountered an abi critial envent that could not be fixed'
                logger.warning(info_msg)
                task.set_status(status=task.S_ERROR)

    def fix_queue_critical(self):
        """
        Fixer for errors originating from the scheduler.

        General strategy, first try to increase resources in order to fix the problem,
        if this is not possible, call a task specific method to attempt to decrease the demands.
        """
        from pymatgen.io.gwwrapper.scheduler_error_parsers import NodeFailureError, MemoryCancelError, TimeCancelError

        for task in self.iflat_tasks(status=Task.S_QUEUECRITICAL):
            logger.info("Will try to fix task %s" % str(task))

            if not task.queue_errors:
                # queue error but no errors detected, try to solve by increasing resources
                # if resources are at maximum the tast is definitively turned to errored
                if self.manager.increase_resources():  # acts either on the policy or on the qadapter
                    task.reset_from_scratch()
                    return True
                else:
                    info_msg = 'unknown queue error, could not increase resources any further'
                    task.set_status(task.S_ERROR, info_msg)
                    return False
            else:
                for error in task.queue_errors:
                    logger.info('fixing : %s' % str(error))
                    if isinstance(error, NodeFailureError):
                        # if the problematic node is know exclude it
                        if error.nodes is not None:
                            task.manager.qadapter.exclude_nodes(error.nodes)
                            task.reset_from_scratch()
                            return task.set_status(task.S_READY, info_msg='increased resources')
                        else:
                            info_msg = 'Node error detected but no was node identified. Unrecoverable error.'
                            return task.set_status(task.S_ERROR, info_msg)
                    elif isinstance(error, MemoryCancelError):
                        # ask the qadapter to provide more resources, i.e. more cpu's so more total memory
                        if task.manager.increase_resources():
                            task.reset_from_scratch()
                            return task.set_status(task.S_READY, info_msg='increased mem')
                        # if the max is reached, try to increase the memory per cpu:
                        elif task.manager.qadapter.increase_mem():
                            task.reset_from_scratch()
                            return task.set_status(task.S_READY, info_msg='increased mem')
                        # if this failed ask the task to provide a method to reduce the memory demand
                        elif task.reduce_memory_demand():
                            task.reset_from_scratch()
                            return task.set_status(task.S_READY, info_msg='decreased mem demand')
                        else:
                            info_msg = 'Memory error detected but the memory could not be increased neigther could the ' \
                                       'memory demand be decreased. Unrecoverable error.'
                            return task.set_status(task.S_ERROR, info_msg)
                    elif isinstance(error, TimeCancelError):
                        # ask the qadapter to provide more memory
                        if task.manager.qadapter.increase_time():
                            task.reset_from_scratch()
                            return task.set_status(task.S_READY, info_msg='increased wall time')
                        # if this fails ask the qadapter to increase the number of cpus
                        elif task.manager.increase_resources():
                            task.reset_from_scratch()
                            return task.set_status(task.S_READY, info_msg='increased number of cpus')
                        # if this failed ask the task to provide a method to speed up the task
                        elif task.speed_up():
                            task.reset_from_scratch()
                            return task.set_status(task.S_READY, info_msg='task speedup')
                        else:
                            info_msg = 'Time cancel error detected but the time could not be increased neigther could ' \
                                       'the time demand be decreased by speedup of increasing the number of cpus. ' \
                                       'Unrecoverable error.'
                            return task.set_status(task.S_ERROR, info_msg)
                    else:
                        info_msg = 'No solution provided for error %s. Unrecoverable error.' % error.name
                        logger.debug(info_msg)
                        return task.set_status(task.S_ERROR, info_msg)

    def show_status(self, stream=sys.stdout, verbose=0):
        """
        Report the status of the workflows and the status 
        of the different tasks on the specified stream.

        if not verbose, no full entry for works that are completed is printed.
        """
        for i, work in enumerate(self):
            print(80*"=", file=stream)
            print("Workflow #%d: %s, Finalized=%s\n" % (i, work, work.finalized), file=stream)

            if verbose == 0 and work.finalized:
                continue

            table = [["Task", "Status", "Queue-id", 
                      "Errors", "Warnings", "Comments", 
                      "MPI", "OMP", 
                      "Restarts", "Task-Class", "Run-Etime"]]

            for task in work:
                task_name = os.path.basename(task.name)

                # Parse the events in the main output.
                report = task.get_event_report()

                events = map(str, 3*["N/A"])
                if report is not None: 
                    events = map(str, [report.num_errors, report.num_warnings, report.num_comments])
                events = list(events)

                cpu_info = list(map(str, [task.mpi_ncpus, task.omp_ncpus]))
                task_info = list(map(str, [task.num_restarts, task.__class__.__name__, task.run_etime()]))

                table.append(
                    [task_name, str(task.status), str(task.queue_id)] + 
                    events + 
                    cpu_info + 
                    task_info
                )

            pprint_table(table, out=stream)

    def open_files(self, what="o", wti=None, status=None, op="==", editor=None):
        """
        Open the files of the flow inside an editor (command line interface).

        Args:
            what:
                string with the list of characters selecting the file type
                Possible choices:
                    i ==> input_file,
                    o ==> output_file,
                    f ==> files_file,
                    j ==> job_file,
                    l ==> log_file,
                    e ==> stderr_file,
                    q ==> qerr_file,
            wti:
                tuple with the (work, task_index) to select
                or string in the form w_start:w_stop,task_start:task_stop
            status:
                if not None, only the tasks with this status are select
            op:
                status operator. Requires status. A task is selected 
                if task.status op status evaluates to true.
            editor:
                Select the editor. None to use the default editor ($EDITOR shell env var)
        """
        #TODO: Add support for wti
        if wti is not None:
            raise NotImplementedError("wti option is not available!")

        def get_files(task, wi, ti):
            """Helper function used to select the files of a task."""
            choices = {
                "i": task.input_file,
                "o": task.output_file,
                "f": task.files_file,
                "j": task.job_file,
                "l": task.log_file,
                "e": task.stderr_file,
                "q": task.qerr_file,
                #"q": task.qout_file,
            }

            selected = []
            for c in what:
                try:
                    selected.append(getattr(choices[c], "path"))
                except KeyError:
                    import warnings
                    warnings.warn("Wrong keyword %s" % c)
            return selected

        # Build list of files to analyze.
        files = []
        for (task, wi, ti) in self.iflat_tasks_wti(status=status, op=op):
            lst = get_files(task, wi, ti)
            if lst:
                files.extend(lst)

        #logger.info("Will edit %d files: %s" % (len(files), str(files)))
        return Editor(editor=editor).edit_files(files)

    def cancel(self):
        """
        Cancel all the tasks that are in the queue.

        Returns:
            Number of jobs cancelled, negative value if error
        """
        if self.has_chrooted:
            # TODO: Use paramiko to kill the job?
            warnings.warn("Cannot cancel the flow via sshfs!")
            return -1

        # If we are running with the scheduler, we must send a SIGKILL signal.
        pid_file = os.path.join(self.workdir, "_PyFlowScheduler.pid")
        if os.path.exists(pid_file):
            with open(pid_file, "r") as fh:
                pid = int(fh.readline())
                
            retcode = os.system("kill -9 %d" % pid)
            logger.info("Sent SIGKILL to the scheduler, retcode = %s" % retcode)
            try:
                os.remove(pid_file)
            except IOError:
                pass

        num_cancelled = 0
        for task in self.iflat_tasks():
            num_cancelled += task.cancel()

        return num_cancelled

    def rmtree(self, ignore_errors=False, onerror=None):
        """Remove workdir (same API as shutil.rmtree)."""
        shutil.rmtree(self.workdir, ignore_errors=ignore_errors, onerror=onerror)

    def build(self, *args, **kwargs):
        """Make directories and files of the `Flow`."""
        self.indir.makedirs()
        self.outdir.makedirs()
        self.tmpdir.makedirs()

        for work in self:
            work.build(*args, **kwargs)

    def build_and_pickle_dump(self):
        """
        Build dirs and file of the `Flow` and save the object in pickle format.

        Returns:
            0 if success
        """
        self.build()
        return self.pickle_dump()

    def pickle_dump(self):
        """
        Save the status of the object in pickle format.

        Returns:
            0 if success
        """
        if self.has_chrooted:
            warnings.warn("Cannot pickle_dump since we have chrooted from %s" % self.has_chrooted)
            return -1

        protocol = self.pickle_protocol
        filepath = os.path.join(self.workdir, self.PICKLE_FNAME)

        with FileLock(filepath):
            with open(filepath, mode="w" if protocol == 0 else "wb") as fh:
                pickle.dump(self, fh, protocol=protocol)

        # Atomic transaction.
        #filepath_new = filepath + ".new"
        #filepath_save = filepath + ".save"
        #shutil.copyfile(filepath, filepath_save)

        #try:
        #    with open(filepath_new, mode="w" if protocol == 0 else "wb") as fh:
        #        pickle.dump(self, fh, protocol=protocol)

        #    os.rename(filepath_new, filepath)
        #except IOError:
        #    os.rename(filepath_save, filepath)
        #finally:
        #    try
        #        os.remove(filepath_save)
        #    except:
        #        pass
        #    try
        #        os.remove(filepath_new)
        #    except:
        #        pass
        return 0

    def register_task(self, input, deps=None, manager=None, task_class=None):
        """
        Utility function that generates a `Workflow` made of a single task

        Args:
            input:
                Abinit Input file or `Strategy` object of `Task` object.
            deps:
                List of `Dependency` objects specifying the dependency of this node.
                An empy list of deps implies that this node has no dependencies.
            manager:
                The `TaskManager` responsible for the submission of the task. 
                If manager is None, we use the `TaskManager` specified during the creation of the workflow.
            task_class:
                Task subclass to instantiate. Default: `AbinitTask` 

        Returns:   
            The generated `Task`.
        """
        work = Workflow(manager=manager)
        task = work.register(input, deps=deps, task_class=task_class)
        self.register_work(work)

        return task

    def register_work(self, work, deps=None, manager=None, workdir=None):
        """
        Register a new `Workflow` and add it to the internal list, 
        taking into account possible dependencies.

        Args:
            work:
                `Workflow` object.
            deps:
                List of `Dependency` objects specifying the dependency of this node.
                An empy list of deps implies that this node has no dependencies.
            manager:
                The `TaskManager` responsible for the submission of the task. 
                If manager is None, we use the `TaskManager` specified during the creation of the workflow.
            workdir:
                The name of the directory used for the `Workflow`.

        Returns:   
            The registered `Workflow`.
        """
        # Directory of the workflow.
        if workdir is None:
            work_workdir = os.path.join(self.workdir, "w" + str(len(self)))
        else:
            work_workdir = os.path.join(self.workdir, os.path.basename(workdir))

        work.set_workdir(work_workdir)

        if manager is not None:
            work.set_manager(manager)

        self.works.append(work)

        if deps:
            deps = [Dependency(node, exts) for node, exts in deps.items()]
            work.add_deps(deps)

        return work

    def register_work_from_cbk(self, cbk_name, cbk_data, deps, work_class, manager=None):
        """
        Registers a callback function that will generate the Tasks of the `Workflow`.

        Args:
            cbk_name:
                Name of the callback function (must be a bound method of self)
            cbk_data
                Additional data passed to the callback function.
            deps:
                List of `Dependency` objects specifying the dependency of the workflow.
            work_class:
                `Workflow` class to instantiate.
            manager:
                The `TaskManager` responsible for the submission of the task. 
                If manager is None, we use the `TaskManager` specified during the creation of the `Flow`.
                                                                                                            
        Returns:   
            The `Workflow` that will be finalized by the callback.
        """
        # TODO: pass a workflow factory instead of a class
        # Directory of the workflow.
        work_workdir = os.path.join(self.workdir, "w" + str(len(self)))

        # Create an empty workflow and register the callback
        work = work_class(workdir=work_workdir, manager=manager)
        
        self._works.append(work)
                                                                                                            
        deps = [Dependency(node, exts) for node, exts in deps.items()]
        if not deps:
            raise ValueError("A callback must have deps!")

        work.add_deps(deps)

        # Wrap the callable in a Callback object and save 
        # useful info such as the index of the workflow and the callback data.
        cbk = FlowCallback(cbk_name, self, deps=deps, cbk_data=cbk_data)
        self._callbacks.append(cbk)
                                                                                                            
        return work

    def allocate(self):
        """
        Allocate the `AbinitFlow` i.e. assign the `workdir` and (optionally) 
        the `TaskManager` to the different tasks in the Flow.
        """
        for work in self:
            work.allocate(manager=self.manager)
            work.set_flow(self)

        # Each task has a reference to the flow.
        for task in self.iflat_tasks():
            task.set_flow(self)

        self.check_dependencies()

        return self

    def show_dependencies(self):
        for work in self:
            work.show_intrawork_deps()

    def on_dep_ok(self, signal, sender):
        # TODO
        # Replace this callback with dynamic dispatch
        # on_all_S_OK for workflow
        # on_S_OK for task
        logger.info("on_dep_ok with sender %s, signal %s" % (str(sender), signal))

        for i, cbk in enumerate(self._callbacks):

            if not cbk.handle_sender(sender):
                logger.info("%s does not handle sender %s" % (cbk, sender))
                continue

            if not cbk.can_execute():
                logger.info("Cannot execute %s" % cbk)
                continue 

            # Execute the callback and disable it
            print("about to execute callback %s" % cbk)
            cbk()
            cbk.disable()

            # Update the database.
            self.pickle_dump()

    #def finalize(self):
    #    """This method is called when the flow is completed."""

    def connect_signals(self):
        """
        Connect the signals within the workflow.
        self is responsible for catching the important signals raised from 
        its task and raise new signals when some particular condition occurs.
        """
        # Connect the signals inside each Workflow.
        for work in self:
            work.connect_signals()

        # Observe the nodes that must reach S_OK in order to call the callbacks.
        for cbk in self._callbacks:
            for dep in cbk.deps:
                print("connecting %s \nwith sender %s, signal %s" % (str(cbk), dep.node, dep.node.S_OK))
                dispatcher.connect(self.on_dep_ok, signal=dep.node.S_OK, sender=dep.node, weak=False)

        # Associate to each signal the callback _on_signal
        # (bound method of the node that will be called by `AbinitFlow`
        # Each node will set its attribute _done_signal to True to tell
        # the flow that this callback should be disabled.

        # Register the callbacks for the Workflows.
        #for work in self:
        #    slot = self._sig_slots[work]
        #    for signal in S_ALL:
        #        done_signal = getattr(work, "_done_ " + signal, False)
        #        if not done_sig:
        #            cbk_name = "_on_" + str(signal)
        #            cbk = getattr(work, cbk_name, None)
        #            if cbk is None: continue
        #            slot[work][signal].append(cbk)
        #            print("connecting %s\nwith sender %s, signal %s" % (str(cbk), dep.node, dep.node.S_OK))
        #            dispatcher.connect(self.on_dep_ok, signal=signal, sender=dep.node, weak=False)

        # Register the callbacks for the Tasks.

        #self.show_receivers()

    def show_receivers(self, sender=None, signal=None):
        sender = sender if sender is not None else dispatcher.Any
        signal = signal if signal is not None else dispatcher.Any
        print("*** live receivers ***")
        for rec in dispatcher.liveReceivers(dispatcher.getReceivers(sender, signal)):
            print("receiver -->", rec)
        print("*** end live receivers ***")

    def rapidfire(self, check_status=False, **kwargs):
        """
        Use PyLauncher to submits tasks in rapidfire mode.
        kwargs contains the options passed to the launcher.

        Return the number of tasks submitted.
        """
        from .launcher import PyLauncher

        if check_status:
            self.check_status()

        return PyLauncher(self, **kwargs).rapidfire()

    def make_scheduler(self, **kwargs):
        """
        Build a return a scheduler to run the flow.

        kwargs:
            if empty we use the user configuration file.
            if filepath in kwargs we init the scheduler from file.
            else pass **kwargs to PyFlowScheduler.__init__
        """
        from .launcher import PyFlowScheduler

        if not kwargs:
            # User config if kwargs is empty
            sched = PyFlowScheduler.from_user_config()
        else:
            # Use from_file if filepath if present, else call __init__
            filepath == kwargs.pop("filepath", None)
            if filepath is not None:
                assert not kwargs
                sched = PyFlowScheduler.from_file(filepath)
            else:
                sched = PyFlowScheduler.from_file(**kwargs)

        sched.add_flow(self)
        return sched


class G0W0WithQptdmFlow(AbinitFlow):
    """
    Build an `AbinitFlow` for one-shot G0W0 calculations.
    The computation of the q-points for the screening is parallelized with qptdm
    i.e. we run independent calculation for each q-point and then we merge
    the final results.

    Args:
        workdir:
            Working directory.
        manager:
            `TaskManager` object used to submit the jobs
        scf_input:
            Input for the GS SCF run.
        nscf_input:
            Input for the NSCF run (band structure run).
        scr_input:
            Input for the SCR run.
        sigma_inputs:
            Input(s) for the SIGMA run(s).
    """
    def __init__(self, workdir, manager, scf_input, nscf_input, scr_input, sigma_inputs):
        super(G0W0WithQptdmFlow, self).__init__(workdir, manager)

        # Register the first workflow (GS + NSCF calculation)
        bands_work = self.register_work(BandStructureWorkflow(scf_input, nscf_input))

        # Register the callback that will be executed the workflow for the SCR with qptdm.
        scr_work = self.register_work_from_cbk(cbk_name="cbk_qptdm_workflow", cbk_data={"input": scr_input},
                                               deps={bands_work.nscf_task: "WFK"}, work_class=QptdmWorkflow)

        # The last workflow contains a list of SIGMA tasks
        # that will use the data produced in the previous two workflows.
        if not isinstance(sigma_inputs, (list, tuple)):
            sigma_inputs = [sigma_inputs]

        sigma_work = Workflow()
        for sigma_input in sigma_inputs:
            sigma_work.register(sigma_input, deps={bands_work.nscf_task: "WFK", scr_work: "SCR"})
        self.register_work(sigma_work)

        self.allocate()

    def cbk_qptdm_workflow(self, cbk):
        """
        This callback is executed by the flow when bands_work.nscf_task reaches S_OK.

        It computes the list of q-points for the W(q,G,G'), creates nqpt tasks
        in the second workflow (QptdmWorkflow), and connect the signals.
        """
        scr_input = cbk.data["input"]
        # Use the WFK file produced by the second
        # Task in the first Workflow (NSCF step).
        nscf_task = self[0][1]
        wfk_file = nscf_task.outdir.has_abiext("WFK")

        work = self[1]
        work.set_manager(self.manager)
        work.create_tasks(wfk_file, scr_input)
        work.add_deps(cbk.deps)
        work.connect_signals()
        work.build()

        return work


class FlowCallbackError(Exception):
    """Exceptions raised by FlowCallback."""


class FlowCallback(object):
    """
    This object implements the callbacks executeed by the flow when
    particular conditions are fulfilled. See on_dep_ok method of Flow.

    .. note:
        I decided to implement callbacks via this object instead of a standard
        approach based on bound methods because:

            1) pickle (v<=3) does not support the pickling/unplickling of bound methods

            2) There's some extra logic and extra data needed for the proper functioning
               of a callback at the flow level and this object provides an easy-to-use interface.
    """
    Error = FlowCallbackError

    def __init__(self, func_name, flow, deps, cbk_data):
        """
        Args:
            func_name:
                String with the name of the callback to execute.
                func_name must be a bound method of flow with signature:

                    func_name(self, cbk)

                where self is the Flow instance and cbk is the callback
            flow:
                Reference to the `Flow`
            deps:
                List of dependencies associated to the callback
                The callback is executed when all dependencies reach S_OK.
            cbk_data:
                Dictionary with additional data that will be passed to the callback via self.
        """
        self.func_name = func_name
        self.flow = flow
        self.deps = deps
        self.data = cbk_data or {}
        self._disabled = False

    def __str__(self):
        return "%s: %s bound to %s" % (self.__class__.__name__, self.func_name, self.flow)

    def __call__(self):
        """Execute the callback."""
        if self.can_execute():
            # Get the bound method of the flow from func_name.
            # We use this trick because pickle (format <=3)
            # does not support bound methods.
            try:
                func = getattr(self.flow, self.func_name)
            except AttributeError as exc:
                raise self.Error(str(exc))

            return func(self)

        else:
            raise self.Error("You tried to __call_ a callback that cannot be executed!")

    def can_execute(self):
        """True if we can execute the callback."""
        return not self._disabled and [dep.status == dep.node.S_OK for dep in self.deps]

    def disable(self):
        """
        True if the callback has been disabled.
        This usually happens when the callback has been executed.
        """
        self._disabled = True

    def handle_sender(self, sender):
        """
        True if the callback is associated to the sender
        i.e. if the node who sent the signal appears in the 
        dependencies of the callback.
        """
        return sender in [d.node for d in self.deps]


# Factory functions.
def bandstructure_flow(workdir, manager, scf_input, nscf_input, dos_inputs=None):
    """
    Build an `AbinitFlow` for band structure calculations.

    Args:
        workdir:
            Working directory.
        manager:
            `TaskManager` object used to submit the jobs
        scf_input:
            Input for the GS SCF run.
        nscf_input:
            Input for the NSCF run (band structure run).
        dos_inputs:
            Input(s) for the NSCF run (dos run).

    Returns:
        `AbinitFlow`
    """
    flow = AbinitFlow(workdir, manager)
    work = BandStructureWorkflow(scf_input, nscf_input, dos_inputs=dos_inputs)
    flow.register_work(work)
    return flow.allocate()


def g0w0_flow(workdir, manager, scf_input, nscf_input, scr_input, sigma_inputs):
    """
    Build an `AbinitFlow` for one-shot $G_0W_0$ calculations.

    Args:
        workdir:
            Working directory.
        manager:
            `TaskManager` object used to submit the jobs
        scf_input:
            Input for the GS SCF run.
        nscf_input:
            Input for the NSCF run (band structure run).
        scr_input:
            Input for the SCR run.
        sigma_inputs:
            List of inputs for the SIGMA run.

    Returns:
        `AbinitFlow`
    """
    flow = AbinitFlow(workdir, manager)
    work = G0W0_Workflow(scf_input, nscf_input, scr_input, sigma_inputs)
    flow.register_work(work)
    return flow.allocate()


def phonon_flow(workdir, manager, scf_input, ph_inputs):
    """
    Build an `AbinitFlow` for phonon calculations.

    Args:
        workdir:
            Working directory.
        manager:
            `TaskManager` used to submit the jobs
        scf_input:
            Input for the GS SCF run.
        ph_inputs:
            List of Inputs for the phonon runs.

    Returns:
        `AbinitFlow`
    """
    natom = len(scf_input.structure)

    # Create the container that will manage the different workflows.
    flow = AbinitFlow(workdir, manager)

    # Register the first workflow (GS calculation)
    scf_task = flow.register_task(scf_input, task_class=ScfTask)

    # Build a temporary workflow with a shell manager just to run 
    # ABINIT to get the list of irreducible pertubations for this q-point.
    shell_manager = manager.to_shell_manager(mpi_ncpus=1)

    if not isinstance(ph_inputs, (list, tuple)):
        ph_inputs = [ph_inputs]

    for i, ph_input in enumerate(ph_inputs):
        fake_input = ph_input.deepcopy()

        # Run abinit on the front-end to get the list of irreducible pertubations.
        tmp_dir = os.path.join(workdir, "__ph_run" + str(i) + "__")
        w = PhononWorkflow(workdir=tmp_dir, manager=shell_manager)
        fake_task = w.register(fake_input)

        # Use the magic value paral_rf = -1 to get the list of irreducible perturbations for this q-point.
        vars = dict(paral_rf=-1,
                    rfatpol=[1, natom],  # Set of atoms to displace.
                    rfdir=[1, 1, 1],     # Along this set of reduced coordinate axis.
                    )

        fake_task.strategy.add_extra_abivars(vars)
        w.allocate()
        w.start(wait=True)

        # Parse the file to get the perturbations.
        irred_perts = yaml_read_irred_perts(fake_task.log_file.path)
        print(irred_perts)

        w.rmtree()

        # Now we can build the final list of workflows:
        # One workflow per q-point, each workflow computes all 
        # the irreducible perturbations for a singe q-point.
        work_qpt = PhononWorkflow()

        for irred_pert in irred_perts:
            print(irred_pert)
            new_input = ph_input.deepcopy()

            #rfatpol   1 1   # Only the first atom is displaced
            #rfdir   1 0 0   # Along the first reduced coordinate axis
            qpt = irred_pert["qpt"]
            idir = irred_pert["idir"]
            ipert = irred_pert["ipert"]

            # TODO this will work for phonons, but not for the other types of perturbations.
            rfdir = 3 * [0]
            rfdir[idir -1] = 1
            rfatpol = [ipert, ipert]

            new_input.set_variables(
                #rfpert=1,
                qpt=qpt,
                rfdir=rfdir,
                rfatpol=rfatpol,
            )

            work_qpt.register(new_input, deps={scf_task: "WFK"}, task_class=PhononTask)

        flow.register_work(work_qpt)
                                            
    return flow.allocate()<|MERGE_RESOLUTION|>--- conflicted
+++ resolved
@@ -426,17 +426,10 @@
         """
         for task in self.iflat_tasks(status=Task.S_ABICRITICAL):
             #todo
-<<<<<<< HEAD
-            if not task.fix_abicritical():
-                # task.reset_from_scratch()
-                # task.set_status(task.S_READY)
-            #else:
-=======
             if task.fix_abicritical():
                 task.reset_from_scratch()
                 # task.set_status(Task.S_READY)
             else:
->>>>>>> dd322105
                 info_msg = 'We encountered an abi critial envent that could not be fixed'
                 logger.warning(info_msg)
                 task.set_status(status=task.S_ERROR)
@@ -945,7 +938,7 @@
             sched = PyFlowScheduler.from_user_config()
         else:
             # Use from_file if filepath if present, else call __init__
-            filepath == kwargs.pop("filepath", None)
+            filepath = kwargs.pop("filepath", None)
             if filepath is not None:
                 assert not kwargs
                 sched = PyFlowScheduler.from_file(filepath)
