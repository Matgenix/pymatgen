--- conflicted
+++ resolved
@@ -10,29 +10,21 @@
 import abc
 import collections
 import numpy as np
-<<<<<<< HEAD
-=======
 import six
 from six.moves import filter
 from six.moves import zip
 
->>>>>>> 8a946a82
 try:
     from pydispatch import dispatcher
 except ImportError:
     pass
 
 from pymatgen.core.units import ArrayWithUnit, Ha_to_eV
-<<<<<<< HEAD
-from pymatgen.core.design_patterns import AttrDict
-from pymatgen.serializers.json_coders import MSONable, json_pretty_dump
-=======
 from pymatgen.core.lattice import Lattice
 from pymatgen.core.structure import Structure
 from pymatgen.core.design_patterns import Enum, AttrDict
 from pymatgen.serializers.json_coders import PMGSONable, json_pretty_dump
 from pymatgen.io.smartio import read_structure
->>>>>>> 8a946a82
 from pymatgen.util.num_utils import iterator_from_slice, chunks, monotonic
 from pymatgen.util.string_utils import pprint_table, WildCard
 from pymatgen.io.abinitio import wrappers
@@ -66,7 +58,7 @@
 ]
 
 
-class WorkflowResults(dict, MSONable):
+class WorkflowResults(dict, PMGSONable):
     """
     Dictionary used to store some of the results produce by a workflow.
     """
@@ -109,6 +101,9 @@
 
     def json_dump(self, filepath):
         json_pretty_dump(self, filepath)
+
+    def as_dict(self):
+        return self.to_dict
 
     @property
     def to_dict(self):
@@ -743,435 +738,6 @@
         return parser
 
 
-<<<<<<< HEAD
-=======
-class IterativeWorkflow(six.with_metaclass(abc.ABCMeta, Workflow)):
-    """
-    This object defines a `Workflow` that produces `Tasks` until a particular 
-    condition is satisfied (mainly used for convergence studies or iterative algorithms.)
-    """
-
-    def __init__(self, strategy_generator, max_niter=25, workdir=None, manager=None):
-        """
-        Args:
-            strategy_generator:
-                Generator object that produces `Strategy` objects.
-            max_niter:
-                Maximum number of iterations. A negative value or zero value
-                is equivalent to having an infinite number of iterations.
-            workdir:
-                Working directory.
-            manager:
-                `TaskManager` class.
-        """
-        super(IterativeWorkflow, self).__init__(workdir, manager)
-
-        self.strategy_generator = strategy_generator
-
-        self._max_niter = max_niter
-        self.niter = 0
-
-    @property
-    def max_niter(self):
-        return self._max_niter
-
-    #def set_max_niter(self, max_niter):
-    #    self._max_niter = max_niter
-
-    #def set_inputs(self, inputs):
-    #    self.strategy_generator = list(inputs)
-
-    def next_task(self):
-        """
-        Generate and register a new `Task`.
-
-        Returns: 
-            New `Task` object
-        """
-        try:
-            next_strategy = next(self.strategy_generator)
-
-        except StopIteration:
-            raise
-
-        self.register(next_strategy)
-        assert len(self) == self.niter
-
-        return self[-1]
-
-    def submit_tasks(self, *args, **kwargs):
-        """
-        Run the tasks till self.exit_iteration says to exit 
-        or the number of iterations exceeds self.max_niter
-
-        Returns: 
-            dictionary with the final results
-        """
-        self.niter = 1
-
-        while True:
-            if self.niter > self.max_niter > 0:
-                logger.debug("niter %d > max_niter %d" % (self.niter, self.max_niter))
-                break
-
-            try:
-                task = self.next_task()
-            except StopIteration:
-                break
-
-            # Start the task and block till completion.
-            task.start(*args, **kwargs)
-            task.wait()
-
-            data = self.exit_iteration(*args, **kwargs)
-
-            if data["exit"]:
-                break
-
-            self.niter += 1
-
-    @abc.abstractmethod
-    def exit_iteration(self, *args, **kwargs):
-        """
-        Return a dictionary with the results produced at the given iteration.
-        The dictionary must contains an entry "converged" that evaluates to
-        True if the iteration should be stopped.
-        """
-
-
-def check_conv(values, tol, min_numpts=1, mode="abs", vinf=None):
-    """
-    Given a list of values and a tolerance tol, returns the leftmost index for which
-
-        abs(value[i] - vinf) < tol if mode == "abs"
-
-    or
-
-        abs(value[i] - vinf) / vinf < tol if mode == "rel"
-
-    returns -1 if convergence is not achieved. By default, vinf = values[-1]
-
-    Args:
-        tol:
-            Tolerance
-        min_numpts:
-            Minimum number of points that must be converged.
-        mode:
-            "abs" for absolute convergence, "rel" for relative convergence.
-        vinf:
-            Used to specify an alternative value instead of values[-1].
-    """
-    vinf = values[-1] if vinf is None else vinf
-
-    if mode == "abs":
-        vdiff = [abs(v - vinf) for v in values]
-    elif mode == "rel":
-        vdiff = [abs(v - vinf) / vinf for v in values]
-    else:
-        raise ValueError("Wrong mode %s" % mode)
-
-    numpts = len(vdiff)
-    i = -2
-
-    if (numpts > min_numpts) and vdiff[-2] < tol:
-        for i in range(numpts-1, -1, -1):
-            if vdiff[i] > tol:
-                break
-        if (numpts - i -1) < min_numpts: i = -2
-
-    return i + 1
-
-
-def compute_hints(ecut_list, etotal, atols_mev, pseudo, min_numpts=1, stream=sys.stdout):
-    de_low, de_normal, de_high = [a / (1000 * Ha_to_eV) for a in atols_mev]
-
-    num_ene = len(etotal)
-    etotal_inf = etotal[-1]
-
-    ihigh   = check_conv(etotal, de_high, min_numpts=min_numpts)
-    inormal = check_conv(etotal, de_normal)
-    ilow    = check_conv(etotal, de_low)
-
-    accidx = {"H": ihigh, "N": inormal, "L": ilow}
-
-    table = []; app = table.append
-
-    app(["iter", "ecut", "etotal", "et-e_inf [meV]", "accuracy",])
-    for idx, (ec, et) in enumerate(zip(ecut_list, etotal)):
-        line = "%d %.1f %.7f %.3f" % (idx, ec, et, (et-etotal_inf) * Ha_to_eV * 1.e+3)
-        row = line.split() + ["".join(c for c,v in accidx.items() if v == idx)]
-        app(row)
-
-    if stream is not None:
-        stream.write("pseudo: %s\n" % pseudo.name)
-        pprint_table(table, out=stream)
-
-    ecut_high, ecut_normal, ecut_low = 3 * (None,)
-    exit = (ihigh != -1)
-
-    if exit:
-        ecut_low    = ecut_list[ilow]
-        ecut_normal = ecut_list[inormal]
-        ecut_high   = ecut_list[ihigh]
-
-    aug_ratios = [1,]
-    aug_ratio_low, aug_ratio_normal, aug_ratio_high = 3 * (1,)
-
-    data = {
-        "exit"       : ihigh != -1,
-        "etotal"     : list(etotal),
-        "ecut_list"  : ecut_list,
-        "aug_ratios" : aug_ratios,
-        "low"        : {"ecut": ecut_low, "aug_ratio": aug_ratio_low},
-        "normal"     : {"ecut": ecut_normal, "aug_ratio": aug_ratio_normal},
-        "high"       : {"ecut": ecut_high, "aug_ratio": aug_ratio_high},
-        "pseudo_name": pseudo.name,
-        "pseudo_path": pseudo.path,
-        "atols_mev"  : atols_mev,
-        "dojo_level" : 0,
-    }
-
-    return data
-
-
-def plot_etotal(ecut_list, etotals, aug_ratios, **kwargs):
-    """
-    Uses Matplotlib to plot the energy curve as function of ecut
-
-    Args:
-        ecut_list:
-            List of cutoff energies
-        etotals:
-            Total energies in Hartree, see aug_ratios
-        aug_ratios:
-            List augmentation rations. [1,] for norm-conserving, [4, ...] for PAW
-            The number of elements in aug_ration must equal the number of (sub)lists
-            in etotals. Example:
-
-                - NC: etotals = [3.4, 4,5 ...], aug_ratios = [1,]
-                - PAW: etotals = [[3.4, ...], [3.6, ...]], aug_ratios = [4,6]
-
-        =========     ==============================================================
-        kwargs        description
-        =========     ==============================================================
-        show          True to show the figure
-        savefig       'abc.png' or 'abc.eps'* to save the figure to a file.
-        =========     ==============================================================
-
-    Returns:
-        `matplotlib` figure.
-    """
-    show = kwargs.pop("show", True)
-    savefig = kwargs.pop("savefig", None)
-
-    import matplotlib.pyplot as plt
-    fig = plt.figure()
-    ax = fig.add_subplot(1,1,1)
-
-    npts = len(ecut_list)
-
-    if len(aug_ratios) != 1 and len(aug_ratios) != len(etotals):
-        raise ValueError("The number of sublists in etotal must equal the number of aug_ratios")
-
-    if len(aug_ratios) == 1:
-        etotals = [etotals,]
-
-    lines, legends = [], []
-
-    emax = -np.inf
-    for (aratio, etot) in zip(aug_ratios, etotals):
-        emev = np.array(etot) * Ha_to_eV * 1000
-        emev_inf = npts * [emev[-1]]
-        yy = emev - emev_inf
-
-        emax = np.max(emax, np.max(yy))
-
-        line, = ax.plot(ecut_list, yy, "-->", linewidth=3.0, markersize=10)
-
-        lines.append(line)
-        legends.append("aug_ratio = %s" % aratio)
-
-    ax.legend(lines, legends, 'upper right', shadow=True)
-
-    # Set xticks and labels.
-    ax.grid(True)
-    ax.set_xlabel("Ecut [Ha]")
-    ax.set_ylabel("$\Delta$ Etotal [meV]")
-    ax.set_xticks(ecut_list)
-
-    #ax.yaxis.set_view_interval(-10, emax + 0.01 * abs(emax))
-    #ax.xaxis.set_view_interval(-10, 20)
-    ax.yaxis.set_view_interval(-10, 20)
-
-    ax.set_title("$\Delta$ Etotal Vs Ecut")
-
-    if show:
-        plt.show()
-
-    if savefig is not None:
-        fig.savefig(savefig)
-
-    return fig
-
-
-class PseudoConvergence(Workflow):
-
-    def __init__(self, workdir, manager, pseudo, ecut_list, atols_mev,
-                 toldfe=1.e-8, spin_mode="polarized", 
-                 acell=(8, 9, 10), smearing="fermi_dirac:0.1 eV"):
-
-        super(PseudoConvergence, self).__init__(workdir, manager)
-
-        # Temporary object used to build the strategy.
-        generator = PseudoIterativeConvergence(workdir, manager, pseudo, ecut_list, atols_mev,
-                                               toldfe    = toldfe,
-                                               spin_mode = spin_mode,
-                                               acell     = acell,
-                                               smearing  = smearing,
-                                               max_niter = len(ecut_list),
-                                              )
-        self.atols_mev = atols_mev
-        self.pseudo = Pseudo.aspseudo(pseudo)
-
-        self.ecut_list = []
-        for ecut in ecut_list:
-            strategy = generator.strategy_with_ecut(ecut)
-            self.ecut_list.append(ecut)
-            self.register(strategy)
-
-    def get_results(self):
-
-        # Get the results of the tasks.
-        wf_results = super(PseudoConvergence, self).get_results()
-
-        etotal = self.read_etotal()
-        data = compute_hints(self.ecut_list, etotal, self.atols_mev, self.pseudo)
-
-        plot_etotal(data["ecut_list"], data["etotal"], data["aug_ratios"],
-            show=False, savefig=self.path_in_workdir("etotal.pdf"))
-
-        wf_results.update(data)
-
-        if not monotonic(etotal, mode="<", atol=1.0e-5):
-            logger.warning("E(ecut) is not decreasing")
-            wf_results.push_exceptions("E(ecut) is not decreasing:\n" + str(etotal))
-
-        #if kwargs.get("json_dump", True):
-        #    wf_results.json_dump(self.path_in_workdir("results.json"))
-
-        return wf_results
-
-
-class PseudoIterativeConvergence(IterativeWorkflow):
-
-    def __init__(self, workdir, manager, pseudo, ecut_list_or_slice, atols_mev,
-                 toldfe=1.e-8, spin_mode="polarized", 
-                 acell=(8, 9, 10), smearing="fermi_dirac:0.1 eV", max_niter=50,):
-        """
-        Args:
-            workdir:
-                Working directory.
-            pseudo:
-                string or Pseudo instance
-            ecut_list_or_slice:
-                List of cutoff energies or slice object (mainly used for infinite iterations).
-            atols_mev:
-                List of absolute tolerances in meV (3 entries corresponding to accuracy ["low", "normal", "high"]
-            manager:
-                `TaskManager` object.
-            spin_mode:
-                Defined how the electronic spin will be treated.
-            acell:
-                Lengths of the periodic box in Bohr.
-            smearing:
-                Smearing instance or string in the form "mode:tsmear". Default: FemiDirac with T=0.1 eV
-        """
-        self.pseudo = Pseudo.aspseudo(pseudo)
-
-        self.atols_mev = atols_mev
-        self.toldfe = toldfe
-        self.spin_mode = spin_mode
-        self.smearing = Smearing.assmearing(smearing)
-        self.acell = acell
-
-        if isinstance(ecut_list_or_slice, slice):
-            self.ecut_iterator = iterator_from_slice(ecut_list_or_slice)
-        else:
-            self.ecut_iterator = iter(ecut_list_or_slice)
-
-        # Construct a generator that returns strategy objects.
-        def strategy_generator():
-            for ecut in self.ecut_iterator:
-                yield self.strategy_with_ecut(ecut)
-
-        super(PseudoIterativeConvergence, self).__init__(strategy_generator(), 
-              max_niter=max_niter, workdir=workdir, manager=manager, )
-
-        if not self.isnc:
-            raise NotImplementedError("PAW convergence tests are not supported yet")
-
-    def strategy_with_ecut(self, ecut):
-        """Return a Strategy instance with given cutoff energy ecut."""
-
-        # Define the system: one atom in a box of lenghts acell.
-        boxed_atom = AbiStructure.boxed_atom(self.pseudo, acell=self.acell)
-
-        # Gamma-only sampling.
-        gamma_only = KSampling.gamma_only()
-
-        # Setup electrons.
-        electrons = Electrons(spin_mode=self.spin_mode, smearing=self.smearing)
-
-        # Don't write WFK files.
-        extra_abivars = {
-            "ecut" : ecut,
-            "prtwf": 0,
-            "toldfe": self.toldfe,
-        }
-
-        strategy = ScfStrategy(boxed_atom, self.pseudo, gamma_only,
-                               spin_mode=self.spin_mode, smearing=self.smearing,
-                               charge=0.0, scf_algorithm=None,
-                               use_symmetries=True, **extra_abivars)
-
-        return strategy
-
-    @property
-    def ecut_list(self):
-        """The list of cutoff energies computed so far"""
-        return [float(task.strategy.ecut) for task in self]
-
-    def check_etotal_convergence(self, *args, **kwargs):
-        return compute_hints(self.ecut_list, self.read_etotal(), self.atols_mev,
-                             self.pseudo)
-
-    def exit_iteration(self, *args, **kwargs):
-        return self.check_etotal_convergence(self, *args, **kwargs)
-
-    def get_results(self):
-        """Return the results of the tasks."""
-        wf_results = super(PseudoIterativeConvergence, self).get_results()
-
-        data = self.check_etotal_convergence()
-
-        ecut_list, etotal, aug_ratios = data["ecut_list"],  data["etotal"], data["aug_ratios"]
-
-        plot_etotal(ecut_list, etotal, aug_ratios,
-            show=False, savefig=self.path_in_workdir("etotal.pdf"))
-
-        wf_results.update(data)
-
-        if not monotonic(data["etotal"], mode="<", atol=1.0e-5):
-            logger.warning("E(ecut) is not decreasing")
-            wf_results.push_exceptions("E(ecut) is not decreasing\n" + str(etotal))
-
-        #if kwargs.get("json_dump", True):
-        #    wf_results.json_dump(self.path_in_workdir("results.json"))
-
-        return wf_results
-
-
->>>>>>> 8a946a82
 class BandStructureWorkflow(Workflow):
     """Workflow for band structure calculations."""
     def __init__(self, scf_input, nscf_input, dos_inputs=None, workdir=None, manager=None):
@@ -1503,15 +1069,7 @@
         # Merge DDB files.
         self.merge_ddb_files()
 
-<<<<<<< HEAD
         return WorkflowResults(returncode=0, message="DDB merge done")
-=======
-        # Merge GKK files.
-        #self.merge_gkk_files()
-
-        return dict(returncode=0,
-                    message="DDB merge done"
-                    )
 
 
 class WorkflowResults(dict, PMGSONable):
@@ -1562,5 +1120,4 @@
     @classmethod
     def from_dict(cls, d):
         mydict = {k: v for k, v in d.items() if k not in ["@module", "@class"]}
-        return cls(mydict)
->>>>>>> 8a946a82
+        return cls(mydict)