# coding: utf-8

from __future__ import unicode_literals, division, print_function

import os
import tempfile
import shutil

from pymatgen.util.testing import PymatgenTest
<<<<<<< HEAD
from monty.dev import lazy_property
=======
from monty.functools import lazy_property
>>>>>>> b067f2c9
from pymatgen.core.lattice import Lattice
from pymatgen.core.structure import Structure
from pymatgen.io.abinitio import *
from pymatgen.io.abinitio.flows import *
from pymatgen.io.abinitio.tasks import *

_test_dir = os.path.join(os.path.dirname(__file__), "..", "..", "..", "..", 'test_files')


def ref_file(filename):
    return os.path.join(_test_dir, filename)


class FakeAbinitInput(object):
    """Emulate an Abinit input."""
    @lazy_property
    def pseudos(self):
        self._pseudos = ref_file("14si.pspnc")
        return self._pseudos

    @lazy_property
    def structure(self):
        coords = []
        coords.append([0, 0, 0])
        coords.append([0.75, 0.5, 0.75])
        lattice = Lattice([[3.8401979337, 0.00, 0.00],
                          [1.9200989668, 3.3257101909, 0.00],
                          [0.00, -2.2171384943, 3.1355090603]])
        self._structure = Structure(lattice, ["Si", "Si"], coords)
        return self._structure


class FlowUnitTest(PymatgenTest):
    """Ppovides helper function for testing Abinit flows."""
    def setUp(self):
        """Initialization phase."""
        super(FlowUnitTest, self).setUp()

        # Temporary directory for the flow.
        self.workdir = tempfile.mkdtemp()

        # Create the TaskManager.
        self.manager = TaskManager.from_file(os.path.join(_test_dir, "taskmanager.yml"))

        # Fake input file
        self.fake_input = FakeAbinitInput()

    def tearDown(self):
        """Delete workdir"""
        shutil.rmtree(self.workdir)


class AbinitFlowTest(FlowUnitTest):

    def test_base(self):
        """Testing AbinitFlow..."""
        flow = AbinitFlow(workdir=self.workdir, manager=self.manager)

        # Build a workflow with a task
        task0_w0 = flow.register_task(self.fake_input)
        self.assertTrue(len(flow) == 1)
        self.assertEqual(flow.num_tasks, 1)

        # Build a workflow containing two tasks depending on task0_w0
        work = Workflow()
        work.register(self.fake_input)
        work.register(self.fake_input)
        self.assertTrue(len(work) == 2)

        flow.register_work(work, deps={task0_w0: "WFK"})
        self.assertTrue(len(flow) == 2)

        # Add another workflow without dependencies.
        task0_w2 = flow.register_task(self.fake_input)
        self.assertTrue(len(flow) == 3)

        # Allocate internal tables
        flow.allocate()

        # Check dependecies.
        self.assertTrue(flow[1].depends_on(task0_w0))
        self.assertTrue(flow[1][0].depends_on(task0_w0))
        self.assertFalse(flow[2][0].depends_on(task0_w0))

        self.assertFalse(flow.all_ok)
        self.assertEqual(flow.num_tasks, 4)
        self.assertEqual(flow.ncpus_inuse, 0)

        # Check for deadlocks
        flow.check_dependencies()


        # TODO: Fix pickle for flow. Test is temporarily disabled for now by the Hulk.
        # Save the flow in pickle format.
        #flow.build_and_pickle_dump()

        # Find the pickle file in workdir and recreate the flow.
        #same_flow = AbinitFlow.pickle_load(self.workdir)

        #self.assertEqual(same_flow, flow)

        # Test show_status
        #flow.show_status()

#class BandStructureFlowTest(FlowUnitTest):
#    def test_base(self):
#        """Testing bandstructure flow..."""
#        flow = bandstructure_flow(self.workdir, self.manager, self.fake_input, self.fake_input)


if __name__ == '__main__':
    import unittest
    unittest.main()<|MERGE_RESOLUTION|>--- conflicted
+++ resolved
@@ -7,11 +7,7 @@
 import shutil
 
 from pymatgen.util.testing import PymatgenTest
-<<<<<<< HEAD
-from monty.dev import lazy_property
-=======
 from monty.functools import lazy_property
->>>>>>> b067f2c9
 from pymatgen.core.lattice import Lattice
 from pymatgen.core.structure import Structure
 from pymatgen.io.abinitio import *
